--- conflicted
+++ resolved
@@ -59,7 +59,6 @@
 
     @typeguard.typechecked
     def __init__(self,
-<<<<<<< HEAD
                  executors: Optional[List[ParslExecutor]] =None,
                  app_cache: Optional[bool] =True,
                  checkpoint_files: Optional[List[str]] =None,
@@ -72,20 +71,6 @@
                  strategy: Optional[str] ='simple',
                  monitoring: Optional[Any] =None,
                  usage_tracking: Optional[bool] =False) -> None:
-=======
-                 executors: Optional[List[ParslExecutor]] = None,
-                 app_cache: bool = True,
-                 checkpoint_files: Optional[List[str]] = None,
-                 checkpoint_mode: Optional[str] = None,
-                 checkpoint_period: Optional[str] = None,
-                 data_management_max_threads: int = 10,
-                 lazy_errors: bool = True,
-                 retries: int = 0,
-                 run_dir: str = 'runinfo',
-                 strategy: Optional[str] = 'simple',
-                 monitoring: Optional[MonitoringHub] = None,
-                 usage_tracking: bool = False):
->>>>>>> afbd5d20
         if executors is None:
             executors = [ThreadPoolExecutor()]
         self.executors = executors
