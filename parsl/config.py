--- conflicted
+++ resolved
@@ -52,7 +52,6 @@
         information used for reporting to our funding agencies. Default is False.
     """
     def __init__(self,
-<<<<<<< HEAD
                  executors: Optional[List[ParslExecutor]] =None,
                  app_cache: Optional[bool] =True,
                  checkpoint_files: Optional[List[str]] =None,
@@ -64,21 +63,7 @@
                  run_dir: Optional[str] ='runinfo',
                  strategy: Optional[str] ='simple',
                  monitoring_config: Optional[Any] =None,
-                 usage_tracking: Optional[bool] =True) -> None:
-=======
-                 executors=None,
-                 app_cache=True,
-                 checkpoint_files=None,
-                 checkpoint_mode=None,
-                 checkpoint_period=None,
-                 data_management_max_threads=10,
-                 lazy_errors=True,
-                 retries=0,
-                 run_dir='runinfo',
-                 strategy='simple',
-                 monitoring_config=None,
-                 usage_tracking=False):
->>>>>>> 66b42306
+                 usage_tracking: Optional[bool] =False) -> None:
         if executors is None:
             executors = [ThreadPoolExecutor()]
         self.executors = executors
