--- conflicted
+++ resolved
@@ -69,7 +69,6 @@
         Timeout for commands made to the scheduler in seconds
     """
     def __init__(self,
-<<<<<<< HEAD
                  channel: Channel = LocalChannel(),
                  nodes_per_block: int = 1,
                  init_blocks: int = 1,
@@ -83,24 +82,8 @@
                  walltime: str = "00:10:00",
                  worker_init: str = '',
                  launcher: Launcher = SingleNodeLauncher(),
-                 requirements: str = '') -> None:
-=======
-                 channel=LocalChannel(),
-                 nodes_per_block=1,
-                 init_blocks=1,
-                 min_blocks=0,
-                 max_blocks=10,
-                 parallelism=1,
-                 environment=None,
-                 project='',
-                 scheduler_options='',
-                 transfer_input_files=[],
-                 walltime="00:10:00",
-                 worker_init='',
-                 launcher=SingleNodeLauncher(),
-                 requirements='',
-                 cmd_timeout=60):
->>>>>>> 35074518
+                 requirements: str = '',
+                 cmd_timeout: int = 60) -> None:
 
         label = 'condor'
         super().__init__(label,
