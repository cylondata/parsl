--- conflicted
+++ resolved
@@ -71,7 +71,6 @@
 
     """
     def __init__(self,
-<<<<<<< HEAD
                  channel: Channel = LocalChannel(),
                  account: Optional[str] = None,
                  queue: Optional[str] = None,
@@ -80,26 +79,11 @@
                  nodes_per_block: int = 1,
                  init_blocks: int = 1,
                  min_blocks: int = 0,
-                 max_blocks: int = 100,
+                 max_blocks: int = 1,
                  parallelism: float = 1,
                  launcher: Launcher = AprunLauncher(),
                  walltime: str = "00:20:00",
                  cmd_timeout: int = 120) -> None:
-=======
-                 channel=LocalChannel(),
-                 account=None,
-                 queue=None,
-                 scheduler_options='',
-                 worker_init='',
-                 nodes_per_block=1,
-                 init_blocks=1,
-                 min_blocks=0,
-                 max_blocks=1,
-                 parallelism=1,
-                 launcher=AprunLauncher(),
-                 walltime="00:20:00",
-                 cmd_timeout=120):
->>>>>>> 7b1c4594
         label = 'torque'
         super().__init__(label,
                          channel,
