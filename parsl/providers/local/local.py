import logging
import os
import time

from parsl.channels.base import Channel
from parsl.channels import LocalChannel
from parsl.launchers import SingleNodeLauncher
from parsl.providers.provider_base import Channeled, ExecutionProvider, JobState, JobStatus
from parsl.providers.error import SchedulerMissingArgs, ScriptPathError
from parsl.utils import RepresentationMixin

from typing import Any

logger = logging.getLogger(__name__)


class LocalProvider(ExecutionProvider, RepresentationMixin, Channeled):

    """ Local Execution Provider

    This provider is used to provide execution resources from the localhost.

    Parameters
    ----------

    min_blocks : int
        Minimum number of blocks to maintain.
    max_blocks : int
        Maximum number of blocks to maintain.
    parallelism : float
        Ratio of provisioned task slots to active tasks. A parallelism value of 1 represents aggressive
        scaling where as many resources as possible are used; parallelism close to 0 represents
        the opposite situation in which as few resources as possible (i.e., min_blocks) are used.
    move_files : Optional[Bool]: should files be moved? by default, Parsl will try to figure
        this out itself (= None). If True, then will always move. If False, will never move.
    worker_init : str
        Command to be run before starting a worker, such as 'module load Anaconda; source activate env'.
    """

    def __init__(self,
                 channel: Channel = LocalChannel(),
                 nodes_per_block=1,
                 launcher=SingleNodeLauncher(),
                 init_blocks=4,
                 min_blocks=0,
                 max_blocks=10,
                 walltime="00:15:00",
                 worker_init='',
                 cmd_timeout=30,
                 parallelism=1,
                 move_files=None):
        self.channel = channel
        self._label = 'local'
        self.provisioned_blocks = 0
        self.nodes_per_block = nodes_per_block
        self.launcher = launcher
        self.worker_init = worker_init
        self.init_blocks = init_blocks
        self.min_blocks = min_blocks
        self.max_blocks = max_blocks
        self.parallelism = parallelism
        self.walltime = walltime
        self.script_dir = None
        self.cmd_timeout = cmd_timeout
        self.move_files = move_files

        # Dictionary that keeps track of jobs, keyed on job_id
        self.resources = {}

    def status(self, job_ids):
        '''  Get the status of a list of jobs identified by their ids.

        Args:
            - job_ids (List of ids) : List of identifiers for the jobs

        Returns:
            - List of status codes.

        '''

        logger.debug("Checking status of: {0}".format(job_ids))
        for job_id in self.resources:
<<<<<<< HEAD
            if self.resources[job_id]['proc']:

                poll_code = self.resources[job_id]['proc'].poll()
                if self.resources[job_id]['status'].terminal:
                    continue

                if poll_code is None:
                    self.resources[job_id]['status'] = JobStatus(JobState.RUNNING)
                elif poll_code == 0:
                    self.resources[job_id]['status'] = JobStatus(JobState.COMPLETED)
                elif poll_code != 0:
                    self.resources[job_id]['status'] = JobStatus(JobState.FAILED)
                else:
                    logger.error("Internal consistency error: unexpected case in local provider state machine")

            elif self.resources[job_id]['remote_pid']:

                retcode, stdout, stderr = self.channel.execute_wait('ps -p {} > /dev/null 2> /dev/null; echo "STATUS:$?" '.format(
                    self.resources[job_id]['remote_pid']), self.cmd_timeout)
                if stdout:  # (is not none)
                    for line in stdout.split('\n'):
                        if line.startswith("STATUS:"):
                            status = line.split("STATUS:")[1].strip()
                            if status == "0":
                                self.resources[job_id]['status'] = JobStatus(JobState.RUNNING)
                            else:
                                self.resources[job_id]['status'] = JobStatus(JobState.FAILED)
=======

            retcode, stdout, stderr = self.channel.execute_wait('ps -p {} > /dev/null 2> /dev/null; echo "STATUS:$?" '.format(
                self.resources[job_id]['remote_pid']), self.cmd_timeout)
            for line in stdout.split('\n'):
                if line.startswith("STATUS:"):
                    status = line.split("STATUS:")[1].strip()
                    if status == "0":
                        self.resources[job_id]['status'] = JobStatus(JobState.RUNNING)
                    else:
                        self.resources[job_id]['status'] = JobStatus(JobState.FAILED)
>>>>>>> c8bb117f

        return [self.resources[jid]['status'] for jid in job_ids]

    def _write_submit_script(self, script_string, script_filename):
        '''
        Load the template string with config values and write the generated submit script to
        a submit script file.

        Args:
              - template_string (string) : The template string to be used for the writing submit script
              - script_filename (string) : Name of the submit script

        Returns:
              - True: on success

        Raises:
              SchedulerMissingArgs : If template is missing args
              ScriptPathError : Unable to write submit script out
        '''

        try:
            with open(script_filename, 'w') as f:
                f.write(script_string)

        except KeyError as e:
            logger.error("Missing keys for submit script: %s", e)
            raise (SchedulerMissingArgs(e.args, self.label))

        except IOError as e:
            logger.error("Failed writing to submit script: %s", script_filename)
            raise (ScriptPathError(script_filename, e))

        return True

    def submit(self, command, tasks_per_node, job_name="parsl.localprovider"):
        ''' Submits the command onto an Local Resource Manager job.
        Submit returns an ID that corresponds to the task that was just submitted.

        If tasks_per_node <  1:
             1/tasks_per_node is provisioned

        If tasks_per_node == 1:
             A single node is provisioned

        If tasks_per_node >  1 :
             tasks_per_node nodes are provisioned.

        Args:
             - command  :(String) Commandline invocation to be made on the remote side.
             - tasks_per_node (int) : command invocations to be launched per node

        Kwargs:
             - job_name (String): Name for job, must be unique

        Returns:
             - None: At capacity, cannot provision more
             - job_id: (string) Identifier for the job

        '''

        job_name = "{0}.{1}".format(job_name, time.time())

        # Set script path
        script_path = "{0}/{1}.sh".format(self.script_dir, job_name)
        script_path = os.path.abspath(script_path)

        wrap_command = self.worker_init + '\n' + self.launcher(command, tasks_per_node, self.nodes_per_block)

        self._write_submit_script(wrap_command, script_path)

<<<<<<< HEAD
        job_id = None  # type: Any
        proc = None  # type: Any
=======
        job_id = None
>>>>>>> c8bb117f
        remote_pid = None
        if (self.move_files is None and not isinstance(self.channel, LocalChannel)) or (self.move_files):
            logger.debug("Pushing start script")
            script_path = self.channel.push_file(script_path, self.channel.script_dir)

<<<<<<< HEAD
        if not isinstance(self.channel, LocalChannel):
            logger.debug("Launching in remote mode")
            # Bash would return until the streams are closed. So we redirect to a outs file
            cmd = 'bash {0} > {0}.out 2>&1 & \n echo "PID:$!" '.format(script_path)
            retcode, stdout, stderr = self.channel.execute_wait(cmd, self.cmd_timeout)
            if stdout:
                for line in stdout.split('\n'):
                    if line.startswith("PID:"):
                        remote_pid = line.split("PID:")[1].strip()
                        job_id = remote_pid
            if job_id is None:
                logger.warning("Channel failed to start remote command/retrieve PID")
        else:
            try:
                job_id, proc = self.channel.execute_no_wait('bash {0}'.format(script_path), self.cmd_timeout)
            except Exception as e:
                logger.debug("Channel execute failed for: {}, {}".format(self.channel, e))
                raise
=======
        logger.debug("Launching in remote mode")
        # Bash would return until the streams are closed. So we redirect to a outs file
        cmd = 'bash {0} > {0}.out 2>&1 & \n echo "PID:$!" '.format(script_path)
        retcode, stdout, stderr = self.channel.execute_wait(cmd, self.cmd_timeout)
        for line in stdout.split('\n'):
            if line.startswith("PID:"):
                remote_pid = line.split("PID:")[1].strip()
                job_id = remote_pid
        if job_id is None:
            logger.warning("Channel failed to start remote command/retrieve PID")
>>>>>>> c8bb117f

        self.resources[job_id] = {'job_id': job_id, 'status': JobStatus(JobState.RUNNING),
                                  'remote_pid': remote_pid}

        return job_id

    def cancel(self, job_ids):
        ''' Cancels the jobs specified by a list of job ids

        Args:
        job_ids : [<job_id> ...]

        Returns :
        [True/False...] : If the cancel operation fails the entire list will be False.
        '''
        for job in job_ids:
            logger.debug("Terminating job/proc_id: {0}".format(job))
            cmd = "kill -- -$(ps -o pgid= {} | grep -o '[0-9]*')".format(self.resources[job]['remote_pid'])
            retcode, stdout, stderr = self.channel.execute_wait(cmd, self.cmd_timeout)
            if retcode != 0:
                logger.warning("Failed to kill PID: {} and child processes on {}".format(self.resources[job]['remote_pid'],
                                                                                         self.label))

        rets = [True for i in job_ids]
        return rets

    @property
    def current_capacity(self):
        return len(self.resources)

    @property
    def label(self):
        return self._label

    @property
    def status_polling_interval(self):
        return 5


if __name__ == "__main__":

    print("Nothing here")<|MERGE_RESOLUTION|>--- conflicted
+++ resolved
@@ -80,46 +80,17 @@
 
         logger.debug("Checking status of: {0}".format(job_ids))
         for job_id in self.resources:
-<<<<<<< HEAD
-            if self.resources[job_id]['proc']:
-
-                poll_code = self.resources[job_id]['proc'].poll()
-                if self.resources[job_id]['status'].terminal:
-                    continue
-
-                if poll_code is None:
-                    self.resources[job_id]['status'] = JobStatus(JobState.RUNNING)
-                elif poll_code == 0:
-                    self.resources[job_id]['status'] = JobStatus(JobState.COMPLETED)
-                elif poll_code != 0:
-                    self.resources[job_id]['status'] = JobStatus(JobState.FAILED)
-                else:
-                    logger.error("Internal consistency error: unexpected case in local provider state machine")
-
-            elif self.resources[job_id]['remote_pid']:
-
-                retcode, stdout, stderr = self.channel.execute_wait('ps -p {} > /dev/null 2> /dev/null; echo "STATUS:$?" '.format(
-                    self.resources[job_id]['remote_pid']), self.cmd_timeout)
-                if stdout:  # (is not none)
-                    for line in stdout.split('\n'):
-                        if line.startswith("STATUS:"):
-                            status = line.split("STATUS:")[1].strip()
-                            if status == "0":
-                                self.resources[job_id]['status'] = JobStatus(JobState.RUNNING)
-                            else:
-                                self.resources[job_id]['status'] = JobStatus(JobState.FAILED)
-=======
 
             retcode, stdout, stderr = self.channel.execute_wait('ps -p {} > /dev/null 2> /dev/null; echo "STATUS:$?" '.format(
                 self.resources[job_id]['remote_pid']), self.cmd_timeout)
-            for line in stdout.split('\n'):
-                if line.startswith("STATUS:"):
-                    status = line.split("STATUS:")[1].strip()
-                    if status == "0":
-                        self.resources[job_id]['status'] = JobStatus(JobState.RUNNING)
-                    else:
-                        self.resources[job_id]['status'] = JobStatus(JobState.FAILED)
->>>>>>> c8bb117f
+            if stdout:  # (is not None)
+                for line in stdout.split('\n'):
+                    if line.startswith("STATUS:"):
+                        status = line.split("STATUS:")[1].strip()
+                        if status == "0":
+                            self.resources[job_id]['status'] = JobStatus(JobState.RUNNING)
+                        else:
+                            self.resources[job_id]['status'] = JobStatus(JobState.FAILED)
 
         return [self.resources[jid]['status'] for jid in job_ids]
 
@@ -190,48 +161,23 @@
 
         self._write_submit_script(wrap_command, script_path)
 
-<<<<<<< HEAD
         job_id = None  # type: Any
-        proc = None  # type: Any
-=======
-        job_id = None
->>>>>>> c8bb117f
         remote_pid = None
         if (self.move_files is None and not isinstance(self.channel, LocalChannel)) or (self.move_files):
             logger.debug("Pushing start script")
             script_path = self.channel.push_file(script_path, self.channel.script_dir)
 
-<<<<<<< HEAD
-        if not isinstance(self.channel, LocalChannel):
-            logger.debug("Launching in remote mode")
-            # Bash would return until the streams are closed. So we redirect to a outs file
-            cmd = 'bash {0} > {0}.out 2>&1 & \n echo "PID:$!" '.format(script_path)
-            retcode, stdout, stderr = self.channel.execute_wait(cmd, self.cmd_timeout)
-            if stdout:
-                for line in stdout.split('\n'):
-                    if line.startswith("PID:"):
-                        remote_pid = line.split("PID:")[1].strip()
-                        job_id = remote_pid
-            if job_id is None:
-                logger.warning("Channel failed to start remote command/retrieve PID")
-        else:
-            try:
-                job_id, proc = self.channel.execute_no_wait('bash {0}'.format(script_path), self.cmd_timeout)
-            except Exception as e:
-                logger.debug("Channel execute failed for: {}, {}".format(self.channel, e))
-                raise
-=======
         logger.debug("Launching in remote mode")
         # Bash would return until the streams are closed. So we redirect to a outs file
         cmd = 'bash {0} > {0}.out 2>&1 & \n echo "PID:$!" '.format(script_path)
         retcode, stdout, stderr = self.channel.execute_wait(cmd, self.cmd_timeout)
-        for line in stdout.split('\n'):
-            if line.startswith("PID:"):
-                remote_pid = line.split("PID:")[1].strip()
-                job_id = remote_pid
-        if job_id is None:
-            logger.warning("Channel failed to start remote command/retrieve PID")
->>>>>>> c8bb117f
+        if stdout:
+            for line in stdout.split('\n'):
+                if line.startswith("PID:"):
+                    remote_pid = line.split("PID:")[1].strip()
+                    job_id = remote_pid
+            if job_id is None:
+                logger.warning("Channel failed to start remote command/retrieve PID")
 
         self.resources[job_id] = {'job_id': job_id, 'status': JobStatus(JobState.RUNNING),
                                   'remote_pid': remote_pid}
