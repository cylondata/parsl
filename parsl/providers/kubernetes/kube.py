import logging
import time
from parsl.providers.kubernetes.template import template_string

logger = logging.getLogger(__name__)

from parsl.providers.error import OptionalModuleMissing
from parsl.providers.provider_base import ExecutionProvider, JobState, JobStatus
from parsl.utils import RepresentationMixin

import typeguard
from typing import Any, Dict, List, Optional, Tuple

try:
    from kubernetes import client, config
    _kubernetes_enabled = True
except (ImportError, NameError, FileNotFoundError):
    _kubernetes_enabled = False


class KubernetesProvider(ExecutionProvider, RepresentationMixin):
    """ Kubernetes execution provider
    Parameters
    ----------
    namespace : str
        Kubernetes namespace to create deployments.
    image : str
        Docker image to use in the deployment.
    nodes_per_block : int
        Nodes to provision per block.
    init_blocks : int
        Number of blocks to provision at the start of the run. Default is 1.
    min_blocks : int
        Minimum number of blocks to maintain.
    max_blocks : int
        Maximum number of blocks to maintain.
    max_cpu : float
        CPU limits of the blocks (pods), in cpu units.
        This is the cpu "limits" option for resource specification.
        Check kubernetes docs for more details. Default is 2.
    max_mem : str
        Memory limits of the blocks (pods), in Mi or Gi.
        This is the memory "limits" option for resource specification on kubernetes.
        Check kubernetes docs for more details. Default is 500Mi.
    init_cpu : float
        CPU limits of the blocks (pods), in cpu units.
        This is the cpu "requests" option for resource specification.
        Check kubernetes docs for more details. Default is 1.
    init_mem : str
        Memory limits of the blocks (pods), in Mi or Gi.
        This is the memory "requests" option for resource specification on kubernetes.
        Check kubernetes docs for more details. Default is 250Mi.
    parallelism : float
        Ratio of provisioned task slots to active tasks. A parallelism value of 1 represents aggressive
        scaling where as many resources as possible are used; parallelism close to 0 represents
        the opposite situation in which as few resources as possible (i.e., min_blocks) are used.
    worker_init : str
        Command to be run first for the workers, such as `python start.py`.
    secret : str
        Docker secret to use to pull images
    pod_name : str
        The name for the pod, will be appended with a timestamp.
        Default is None, meaning parsl automatically names the pod.
    user_id : str
        Unix user id to run the container as.
    group_id : str
        Unix group id to run the container as.
    run_as_non_root : bool
        Run as non-root (True) or run as root (False).
    persistent_volumes: list[(str, str)]
        List of tuples describing persistent volumes to be mounted in the pod.
        The tuples consist of (PVC Name, Mount Directory).
    """
    @typeguard.typechecked
    def __init__(self,
                 image: str,
                 namespace: str = 'default',
                 nodes_per_block: int = 1,
                 init_blocks: int = 4,
                 min_blocks: int = 0,
                 max_blocks: int = 10,
                 max_cpu: float = 2,
                 max_mem: str = "500Mi",
                 init_cpu: float = 1,
                 init_mem: str = "250Mi",
                 parallelism: float = 1,
                 worker_init: str = "",
                 pod_name: Optional[str] = None,
                 user_id: Optional[str] = None,
                 group_id: Optional[str] = None,
                 run_as_non_root: bool = False,
                 secret: Optional[str] = None,
                 persistent_volumes: List[Tuple[str, str]] = []) -> None:
        if not _kubernetes_enabled:
            raise OptionalModuleMissing(['kubernetes'],
                                        "Kubernetes provider requires kubernetes module and config.")
        config.load_kube_config()

        self.namespace = namespace
        self.image = image
        self.nodes_per_block = nodes_per_block
        self.init_blocks = init_blocks
        self.min_blocks = min_blocks
        self.max_blocks = max_blocks
        self.max_cpu = max_cpu
        self.max_mem = max_mem
        self.init_cpu = init_cpu
        self.init_mem = init_mem
        self.parallelism = parallelism
        self.worker_init = worker_init
        self.secret = secret
        self.pod_name = pod_name
        self.user_id = user_id
        self.group_id = group_id
        self.run_as_non_root = run_as_non_root
        self.persistent_volumes = persistent_volumes

        self.kube_client = client.CoreV1Api()

        # Dictionary that keeps track of jobs, keyed on job_id
        self.resources = {}  # type: Dict[str, Dict[str, Any]]

    def submit(self, cmd_string, tasks_per_node, job_name="parsl") -> Optional[str]:
        """ Submit a job
        Args:
             - cmd_string  :(String) - Name of the container to initiate
             - tasks_per_node (int) : command invocations to be launched per node

        Kwargs:
             - job_name (String): Name for job, must be unique
        Returns:
             - None: At capacity, cannot provision more
             - job_id: (string) Identifier for the job
        """

        cur_timestamp = str(time.time() * 1000).split(".")[0]
        job_name = "{0}-{1}".format(job_name, cur_timestamp)

        if not self.pod_name:
            pod_name = '{}'.format(job_name)
        else:
            pod_name = '{}-{}'.format(self.pod_name,
                                      cur_timestamp)

        formatted_cmd = template_string.format(command=cmd_string,
                                               worker_init=self.worker_init)

        logger.debug("Pod name :{}".format(pod_name))
        self._create_pod(image=self.image,
                         pod_name=pod_name,
                         job_name=job_name,
                         cmd_string=formatted_cmd,
                         volumes=self.persistent_volumes)
        self.resources[pod_name] = {'status': JobStatus(JobState.RUNNING)}

        return pod_name

    def status(self, job_ids) -> List[JobStatus]:
        """ Get the status of a list of jobs identified by the job identifiers
        returned from the submit request.
        Args:
             - job_ids (list) : A list of job identifiers
        Returns:
<<<<<<< HEAD
             - A list of JobStatuses corresponding to each job_id in the job_ids list.
=======
             - A list of JobStatus objects corresponding to each job_id in the job_ids list.
>>>>>>> c92fe31f
        Raises:
             - ExecutionProviderExceptions or its subclasses
        """
        self._status()
        # This is a hack
        return [JobStatus(JobState.RUNNING) for jid in job_ids]

    def cancel(self, job_ids) -> List[bool]:
        """ Cancels the jobs specified by a list of job ids
        Args:
        job_ids : [<job_id> ...]
        Returns :
        [True/False...] : If the cancel operation fails the entire list will be False.
        """
        for job in job_ids:
            logger.debug("Terminating job/proc_id: {0}".format(job))
            # Here we are assuming that for local, the job_ids are the process id's
            self._delete_pod(job)

            self.resources[job]['status'] = JobStatus(JobState.CANCELLED)
            del self.resources[job]
        rets = [True for i in job_ids]

        return rets

    def _status(self):
        """ Internal: Do not call. Returns the status list for a list of job_ids
        Args:
              self
        Returns:
              [status...] : Status list of all jobs
        """

        jobs_ids = list(self.resources.keys())
        # TODO: fix this
        return jobs_ids
        # do something to get the deployment's status

    def _create_pod(self,
                    image,
                    pod_name,
                    job_name,
                    port=80,
                    cmd_string=None,
                    volumes=[]) -> None:
        """ Create a kubernetes pod for the job.
        Args:
              - image (string) : Docker image to launch
              - pod_name (string) : Name of the pod
              - job_name (string) : App label
        KWargs:
             - port (integer) : Container port
        Returns:
              - None
        """

        security_context = None
        if self.user_id and self.group_id:
            security_context = client.V1SecurityContext(run_as_group=self.group_id,
                                                        run_as_user=self.user_id,
                                                        run_as_non_root=self.run_as_non_root)

        # Create the enviornment variables and command to initiate IPP
        environment_vars = client.V1EnvVar(name="TEST", value="SOME DATA")

        launch_args = ["-c", "{0};".format(cmd_string)]

        volume_mounts = []
        # Create mount paths for the volumes
        for volume in volumes:
            volume_mounts.append(client.V1VolumeMount(mount_path=volume[1],
                                                      name=volume[0]))
        resources = client.V1ResourceRequirements(limits={'cpu': str(self.max_cpu),
                                                          'memory': self.max_mem},
                                                  requests={'cpu': str(self.init_cpu),
                                                            'memory': self.init_mem}
                                                  )
        # Configure Pod template container
        container = client.V1Container(
            name=pod_name,
            image=image,
            resources=resources,
            ports=[client.V1ContainerPort(container_port=port)],
            volume_mounts=volume_mounts,
            command=['/bin/bash'],
            args=launch_args,
            env=[environment_vars],
            security_context=security_context)

        # Create a secret to enable pulling images from secure repositories
        secret = None
        if self.secret:
            secret = client.V1LocalObjectReference(name=self.secret)

        # Create list of volumes from (pvc, mount) tuples
        volume_defs = []
        for volume in volumes:
            volume_defs.append(client.V1Volume(name=volume[0],
                                               persistent_volume_claim=client.V1PersistentVolumeClaimVolumeSource(
                                                   claim_name=volume[0])))

        metadata = client.V1ObjectMeta(name=pod_name,
                                       labels={"app": job_name})
        spec = client.V1PodSpec(containers=[container],
                                image_pull_secrets=[secret],
                                volumes=volume_defs
                                )

        pod = client.V1Pod(spec=spec, metadata=metadata)
        api_response = self.kube_client.create_namespaced_pod(namespace=self.namespace,
                                                              body=pod)
        logger.debug("Pod created. status='{0}'".format(str(api_response.status)))

    def _delete_pod(self, pod_name) -> None:
        """Delete a pod"""

        api_response = self.kube_client.delete_namespaced_pod(name=pod_name,
                                                              namespace=self.namespace,
                                                              body=client.V1DeleteOptions())
        logger.debug("Pod deleted. status='{0}'".format(str(api_response.status)))

    @property
    def label(self) -> str:
        return "kubernetes"<|MERGE_RESOLUTION|>--- conflicted
+++ resolved
@@ -161,11 +161,7 @@
         Args:
              - job_ids (list) : A list of job identifiers
         Returns:
-<<<<<<< HEAD
-             - A list of JobStatuses corresponding to each job_id in the job_ids list.
-=======
              - A list of JobStatus objects corresponding to each job_id in the job_ids list.
->>>>>>> c92fe31f
         Raises:
              - ExecutionProviderExceptions or its subclasses
         """
