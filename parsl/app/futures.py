"""This module implements DataFutures.
"""
import logging
from concurrent.futures import Future

from parsl.app.errors import NotFutureError
from parsl.data_provider.files import File

from typing import Optional

logger = logging.getLogger(__name__)


class DataFuture(Future):
    """A datafuture points at an AppFuture.

    We are simply wrapping a AppFuture, and adding the specific case where, if
    the future is resolved i.e file exists, then the DataFuture is assumed to be
    resolved.
    """

    def parent_callback(self, parent_fu):
        """Callback from executor future to update the parent.

        Updates the future with the result (the File object) or the parent future's
        exception.

        Args:
            - parent_fu (Future): Future returned by the executor along with callback

        Returns:
            - None
        """

        e = parent_fu._exception
        if e:
            self.set_exception(e)
        else:
            self.set_result(self.file_obj)

    def __init__(self, fut: Future, file_obj: File, tid: Optional[int] = None) -> None:
        """Construct the DataFuture object.

        If the file_obj is a string convert to a File.

        Args:
            - fut (AppFuture) : AppFuture that this DataFuture will track
            - file_obj (string/File obj) : Something representing file(s)

        Kwargs:
            - tid (task_id) : Task id that this DataFuture tracks
        """
        super().__init__()
        self._tid = tid
<<<<<<< HEAD
        if isinstance(file_obj, File):
=======
        if isinstance(file_obj, str):
            raise ValueError("DataFuture constructed with a string, not a File. This is no longer supported.")
        elif isinstance(file_obj, File):
>>>>>>> a0f36012
            self.file_obj = file_obj
        else:
            raise ValueError("DataFuture must be initialized with a File")
        self.parent = fut

        if fut is None:
            logger.debug("Setting result to filepath immediately since no parent future was passed")
            self.set_result(self.file_obj)
        elif isinstance(fut, Future):
            self.parent.add_done_callback(self.parent_callback)
        else:
            raise NotFutureError("DataFuture parent must be either another Future or None")

        logger.debug("Creating DataFuture with parent: %s and file: %s", self.parent, repr(self.file_obj))

    @property
    def tid(self):
        """Returns the task_id of the task that will resolve this DataFuture."""
        return self._tid

    @property
    def filepath(self):
        """Filepath of the File object this datafuture represents."""
        return self.file_obj.filepath

    @property
    def filename(self):
        """Filepath of the File object this datafuture represents."""
        return self.filepath

    def cancel(self):
        raise NotImplementedError("Cancel not implemented")

    def cancelled(self):
        return False

    def running(self):
        if self.parent:
            return self.parent.running()
        else:
            return False

    def __repr__(self):
        return '<%s file=%s super=%s>' % (
            self.__class__.__name__,
            repr(self.file_obj),
            super().__repr__())<|MERGE_RESOLUTION|>--- conflicted
+++ resolved
@@ -52,13 +52,7 @@
         """
         super().__init__()
         self._tid = tid
-<<<<<<< HEAD
         if isinstance(file_obj, File):
-=======
-        if isinstance(file_obj, str):
-            raise ValueError("DataFuture constructed with a string, not a File. This is no longer supported.")
-        elif isinstance(file_obj, File):
->>>>>>> a0f36012
             self.file_obj = file_obj
         else:
             raise ValueError("DataFuture must be initialized with a File")
