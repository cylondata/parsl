from functools import update_wrapper
from inspect import signature, Parameter

from parsl.app.errors import wrap_error
from parsl.app.app import AppBase
from parsl.dataflow.dflow import DataFlowKernelLoader


def remote_side_bash_executor(func, *args, **kwargs):
    """Executes the supplied function with *args and **kwargs to get a
    command-line to run, and then run that command-line using bash.
    """
    import os
    import time
    import subprocess
    import logging
    import parsl.app.errors as pe
    from parsl import set_file_logger
    from parsl.utils import get_std_fname_mode

    logbase = "/tmp"
    format_string = "%(asctime)s.%(msecs)03d %(name)s:%(lineno)d [%(levelname)s]  %(message)s"

    # make this name unique per invocation so that each invocation can
    # log to its own file. It would be better to include the task_id here
    # but that is awkward to wire through at the moment as apps do not
    # have access to that execution context.
    t = time.time()

    logname = __name__ + "." + str(t)
    logger = logging.getLogger(logname)
    set_file_logger(filename='{0}/bashexec.{1}.log'.format(logbase, t), name=logname, level=logging.DEBUG, format_string=format_string)
    logger.debug("In remote-side bash executor")
    func_name = func.__name__

    executable = None

    # Try to run the func to compose the commandline
    try:
        # Execute the func to get the commandline
        executable = func(*args, **kwargs)

    except AttributeError as e:
        if executable is not None:
            raise pe.AppBadFormatting("App formatting failed for app '{}' with AttributeError: {}".format(func_name, e))
        else:
            raise pe.BashAppNoReturn("Bash app '{}' did not return a value, or returned None - with this exception: {}".format(func_name, e))

    except IndexError as e:
        raise pe.AppBadFormatting("App formatting failed for app '{}' with IndexError: {}".format(func_name, e))
    except Exception as e:
        logger.error("Caught exception during formatting of app '{}': {}".format(func_name, e))
        raise e

    logger.debug("Executable: %s", executable)

    # Updating stdout, stderr if values passed at call time.

    def open_std_fd(fdname):
        # fdname is 'stdout' or 'stderr'
        stdfspec = kwargs.get(fdname)  # spec is str name or tuple (name, mode)
        if stdfspec is None:
            return None

        fname, mode = get_std_fname_mode(fdname, stdfspec)
        try:
            if os.path.dirname(fname):
                os.makedirs(os.path.dirname(fname), exist_ok=True)
            fd = open(fname, mode)
        except Exception as e:
            raise pe.BadStdStreamFile(fname, e)
        return fd

    logger.debug("In remote-side bash executor 2")
    std_out = open_std_fd('stdout')
    logger.debug("In remote-side bash executor 3")
    std_err = open_std_fd('stderr')
    logger.debug("In remote-side bash executor 4")
    timeout = kwargs.get('walltime')
    logger.debug("In remote-side bash executor 5")

    if std_err is not None:
        print('--> executable follows <--\n{}\n--> end executable <--'.format(executable), file=std_err, flush=True)

    returncode = None
    logger.debug("In remote-side bash executor 6 - about to run")
    try:
        proc = subprocess.Popen(executable, stdout=std_out, stderr=std_err, shell=True, executable='/bin/bash')
        logger.debug("In remote-side bash executor 7 process launched. now waiting. pid is {}".format(proc.pid))
        proc.wait(timeout=timeout)
        logger.debug("In remote-side bash executor 8 process launched. waiting over")
        returncode = proc.returncode
        logger.debug("In remote-side bash executor 9 process launched. getting return code")

    except subprocess.TimeoutExpired:
        logger.debug("In remote-side bash executor 10 timeoutexpired path")
        raise pe.AppTimeout("[{}] App exceeded walltime: {}".format(func_name, timeout))

    except Exception as e:
        logger.debug("In remote-side bash executor 11 exception path")
        raise pe.AppException("[{}] App caught exception with returncode: {}".format(func_name, returncode), e)

    logger.debug("In remote-side bash executor 12 no exception path")
    if returncode != 0:
<<<<<<< HEAD
        logger.debug("In remote-side bash executor 12 non-zero return code path")
        raise pe.AppFailure("[{}] App failed with exit code: {}".format(func_name, proc.returncode), proc.returncode)
=======
        raise pe.BashExitFailure(func_name, proc.returncode)
>>>>>>> 7f2360b2

    # TODO : Add support for globs here

    logger.debug("In remote-side bash executor 13 looking at outputs")
    missing = []
    for outputfile in kwargs.get('outputs', []):
        fpath = outputfile.filepath

        if not os.path.exists(fpath):
            missing.extend([outputfile])

    logger.debug("In remote-side bash executor 14 done with outputs")
    if missing:
        logger.debug("In remote-side bash executor 15 missing outputs path")
        raise pe.MissingOutputs("[{}] Missing outputs".format(func_name), missing)

    logger.debug("In remote-side bash executor 16 normal return path")
    return returncode


class BashApp(AppBase):

<<<<<<< HEAD
    def __init__(self, func, data_flow_kernel=None, cache=False, executors='all', ignore_for_checkpointing=[]):
        super().__init__(func, data_flow_kernel=data_flow_kernel, executors=executors, cache=cache, ignore_for_checkpointing=ignore_for_checkpointing)
=======
    def __init__(self, func, data_flow_kernel=None, cache=False, executors='all', ignore_for_cache=None):
        super().__init__(func, data_flow_kernel=data_flow_kernel, executors=executors, cache=cache, ignore_for_cache=ignore_for_cache)
>>>>>>> 7f2360b2
        self.kwargs = {}

        # We duplicate the extraction of parameter defaults
        # to self.kwargs to ensure availability at point of
        # command string format. Refer: #349
        sig = signature(func)

        for s in sig.parameters:
            if sig.parameters[s].default is not Parameter.empty:
                self.kwargs[s] = sig.parameters[s].default

    def __call__(self, *args, **kwargs):
        """Handle the call to a Bash app.

        Args:
             - Arbitrary

        Kwargs:
             - Arbitrary

        Returns:
                   App_fut

        """
        invocation_kwargs = {}
        invocation_kwargs.update(self.kwargs)
        invocation_kwargs.update(kwargs)

        if self.data_flow_kernel is None:
            dfk = DataFlowKernelLoader.dfk()
        else:
            dfk = self.data_flow_kernel

        app_fut = dfk.submit(wrap_error(update_wrapper(remote_side_bash_executor, self.func)),
                             app_args=(self.func, *args),
                             executors=self.executors,
                             fn_hash=self.func_hash,
                             cache=self.cache,
<<<<<<< HEAD
                             ignore_for_checkpointing=self.ignore_for_checkpointing,
                             **invocation_kwargs)
=======
                             ignore_for_cache=self.ignore_for_cache,
                             app_kwargs=invocation_kwargs)
>>>>>>> 7f2360b2

        return app_fut<|MERGE_RESOLUTION|>--- conflicted
+++ resolved
@@ -102,12 +102,8 @@
 
     logger.debug("In remote-side bash executor 12 no exception path")
     if returncode != 0:
-<<<<<<< HEAD
         logger.debug("In remote-side bash executor 12 non-zero return code path")
-        raise pe.AppFailure("[{}] App failed with exit code: {}".format(func_name, proc.returncode), proc.returncode)
-=======
         raise pe.BashExitFailure(func_name, proc.returncode)
->>>>>>> 7f2360b2
 
     # TODO : Add support for globs here
 
@@ -130,13 +126,8 @@
 
 class BashApp(AppBase):
 
-<<<<<<< HEAD
-    def __init__(self, func, data_flow_kernel=None, cache=False, executors='all', ignore_for_checkpointing=[]):
-        super().__init__(func, data_flow_kernel=data_flow_kernel, executors=executors, cache=cache, ignore_for_checkpointing=ignore_for_checkpointing)
-=======
     def __init__(self, func, data_flow_kernel=None, cache=False, executors='all', ignore_for_cache=None):
         super().__init__(func, data_flow_kernel=data_flow_kernel, executors=executors, cache=cache, ignore_for_cache=ignore_for_cache)
->>>>>>> 7f2360b2
         self.kwargs = {}
 
         # We duplicate the extraction of parameter defaults
@@ -175,12 +166,7 @@
                              executors=self.executors,
                              fn_hash=self.func_hash,
                              cache=self.cache,
-<<<<<<< HEAD
-                             ignore_for_checkpointing=self.ignore_for_checkpointing,
-                             **invocation_kwargs)
-=======
                              ignore_for_cache=self.ignore_for_cache,
                              app_kwargs=invocation_kwargs)
->>>>>>> 7f2360b2
 
         return app_fut