--- conflicted
+++ resolved
@@ -2,27 +2,29 @@
 '''
 from typing import Optional
 
+# vs PR 1846
+# there are differences in style between calling super.__init__ with
+# parameters, or at all
+# I think these are only stylistic
+
+# there are some semantic differences - eg removal of exceptions from
+# channel error base and adding into only the subclasses which have
+# exceptions (can't remember what motivated this specifically)
 
 class ChannelError(Exception):
     """ Base class for all exceptions
 
     Only to be invoked when only a more specific error is not available.
+
+    vs PR 1846: differs in calling of super.__init__ and I've removed
+    the Exception parameter
     """
-<<<<<<< HEAD
-    def __init__(self, reason, hostname):
+    def __init__(self, reason: str, hostname: str) -> None:
         super().__init__()
         self.reason = reason
         self.hostname = hostname
 
-    def __repr__(self):
-=======
-    def __init__(self, reason: str, e: Exception, hostname: str) -> None:
-        self.reason = reason
-        self.e = e
-        self.hostname = hostname
-
     def __repr__(self) -> str:
->>>>>>> e94c8dfc
         return "Hostname:{0}, Reason:{1}".format(self.hostname, self.reason)
 
     def __str__(self) -> str:
@@ -39,15 +41,11 @@
     hostname (string)
     '''
 
-<<<<<<< HEAD
+    # vs PR 1846: removal of 'e' parameter in superclass
+    # and stored in this class init instead
     def __init__(self, e, hostname):
         super().__init__("SSH channel could not be created since server's host keys could not be verified", hostname)
         self.e = e
-=======
-    def __init__(self, e: Exception, hostname: str) -> None:
-        super().__init__("SSH channel could not be created since server's host keys could not be "
-                         "verified", e, hostname)
->>>>>>> e94c8dfc
 
 
 class BadScriptPath(ChannelError):
@@ -59,14 +57,10 @@
     hostname (string)
     '''
 
-<<<<<<< HEAD
-    def __init__(self, e, hostname):
+    # vs PR 1846, as with BadHostKeyException: remove e from superclass, store in this class
+    def __init__(self, e: Exception, hostname: str) -> None:
         super().__init__("Inaccessible remote script dir. Specify script_dir", hostname)
         self.e = e
-=======
-    def __init__(self, e: Exception, hostname: str) -> None:
-        super().__init__("Inaccessible remote script dir. Specify script_dir", e, hostname)
->>>>>>> e94c8dfc
 
 
 class BadPermsScriptPath(ChannelError):
@@ -78,14 +72,10 @@
     hostname (string)
     '''
 
-<<<<<<< HEAD
-    def __init__(self, e, hostname):
+    "vs PR 1846, store exception locally"
+    def __init__(self, e: Exception, hostname: str) -> None:
         super().__init__("User does not have permissions to access the script_dir", hostname)
         self.e = e
-=======
-    def __init__(self, e: Exception, hostname: str) -> None:
-        super().__init__("User does not have permissions to access the script_dir", e, hostname)
->>>>>>> e94c8dfc
 
 
 class FileExists(ChannelError):
@@ -98,15 +88,12 @@
     hostname (string)
     '''
 
-<<<<<<< HEAD
-    def __init__(self, e, hostname, filename=None):
-        super().__init__("File name collision in channel transport phase:" + filename, hostname)
-        self.e = e
-=======
+    # vs PR 1846, PR 1846 uses .format instead of +filename. I previously kept the original behaviour
+    # but am adopting the .format style here
     def __init__(self, e: Exception, hostname: str, filename: Optional[str] = None) -> None:
         super().__init__("File name collision in channel transport phase: {}".format(filename),
-                         e, hostname)
->>>>>>> e94c8dfc
+                         hostname)
+        self.e = e
 
 
 class AuthException(ChannelError):
@@ -118,14 +105,9 @@
     hostname (string)
     '''
 
-<<<<<<< HEAD
-    def __init__(self, e, hostname):
+    def __init__(self, e: Exception, hostname: str) -> None:
         super().__init__("Authentication to remote server failed", hostname)
         self.e = e
-=======
-    def __init__(self, e: Exception, hostname: str) -> None:
-        super().__init__("Authentication to remote server failed", e, hostname)
->>>>>>> e94c8dfc
 
 
 class SSHException(ChannelError):
@@ -137,14 +119,9 @@
     hostname (string)
     '''
 
-<<<<<<< HEAD
-    def __init__(self, e, hostname):
+    def __init__(self, e: Exception, hostname: str) -> None:
         super().__init__("Error connecting or establishing an SSH session", hostname)
         self.e = e
-=======
-    def __init__(self, e: Exception, hostname: str) -> None:
-        super().__init__("Error connecting or establishing an SSH session", e, hostname)
->>>>>>> e94c8dfc
 
 
 class FileCopyException(ChannelError):
@@ -156,11 +133,6 @@
     hostname (string)
     '''
 
-<<<<<<< HEAD
-    def __init__(self, e, hostname):
+    def __init__(self, e: Exception, hostname: str) -> None:
         super().__init__("File copy failed due to {0}".format(e), hostname)
-        self.e = e
-=======
-    def __init__(self, e: Exception, hostname: str) -> None:
-        super().__init__("File copy failed due to {0}".format(e), e, hostname)
->>>>>>> e94c8dfc
+        self.e = e