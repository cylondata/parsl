--- conflicted
+++ resolved
@@ -33,11 +33,7 @@
         self._envs.update(envs)
         self.script_dir = script_dir
 
-<<<<<<< HEAD
-    def execute_wait(self, cmd: str, walltime: int, envs: Dict[str,str] ={}) -> Tuple[int, Optional[str], Optional[str]]:
-=======
-    def execute_wait(self, cmd, walltime=None, envs={}):
->>>>>>> fa31f88f
+    def execute_wait(self, cmd: str, walltime: int = None, envs: Dict[str,str] ={}) -> Tuple[int, Optional[str], Optional[str]]:
         ''' Synchronously execute a commandline string on the shell.
 
         Args:
