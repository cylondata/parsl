--- conflicted
+++ resolved
@@ -65,27 +65,7 @@
         pass
 
     @abstractmethod
-<<<<<<< HEAD
-    def execute_no_wait(self, cmd: str, walltime: int, envs: Dict[str, str] = {}) -> Any:
-        ''' Optional. This is infrequently used.
-
-        Args:
-            - cmd (string): Command string to execute over the channel
-            - walltime (int) : Timeout in seconds
-
-        KWargs:
-            - envs (dict) : Environment variables to push to the remote side
-
-        Returns:
-            - the type of return value is channel specific
-        '''
-        pass
-
-    @abstractmethod
     def push_file(self, source: str, dest_dir: str) -> str:
-=======
-    def push_file(self, source, dest_dir):
->>>>>>> 180bdb56
         ''' Channel will take care of moving the file from source to the destination
         directory
 
