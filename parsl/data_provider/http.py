import logging
import os
import requests

from parsl import python_app

# In both _http_stage_in and _ftp_stage_in the handling of
# file.local_path is rearranged: file.local_path is an optional
# string, so even though we are setting it, it is still optional
# and so cannot be used as a parameter to open.

from parsl.utils import RepresentationMixin
from parsl.data_provider.staging import Staging

logger = logging.getLogger(__name__)


class HTTPSeparateTaskStaging(Staging, RepresentationMixin):
    """A staging provider that Performs HTTP and HTTPS staging
    as a separate parsl-level task. This requires a shared file
    system on the executor."""

    def can_stage_in(self, file):
        logger.debug("HTTPSeparateTaskStaging checking file {}".format(repr(file)))
        return file.scheme == 'http' or file.scheme == 'https'

    def stage_in(self, dm, executor, file, parent_fut):
        working_dir = dm.dfk.executors[executor].working_dir

        if working_dir:
            file.local_path = os.path.join(working_dir, file.filename)
        else:
            file.local_path = file.filename

        stage_in_app = _http_stage_in_app(dm, executor=executor)
        app_fut = stage_in_app(working_dir, outputs=[file], staging_inhibit_output=True, parent_fut=parent_fut)
        return app_fut._outputs[0]


class HTTPInTaskStaging(Staging, RepresentationMixin):
    """A staging provider that performs HTTP and HTTPS staging
    as in a wrapper around each task. In contrast to
    HTTPSeparateTaskStaging, this provider does not require a
    shared file system."""

    def can_stage_in(self, file):
        logger.debug("HTTPInTaskStaging checking file {}".format(repr(file)))
        return file.scheme == 'http' or file.scheme == 'https'

    def stage_in(self, dm, executor, file, parent_fut):
        working_dir = dm.dfk.executors[executor].working_dir

        if working_dir:
            file.local_path = os.path.join(working_dir, file.filename)
        else:
            file.local_path = file.filename

        return file
# TODO: documentation somewhere that we need to return this file
# here so that the modified file object is substituted in the
# rest of the app calls - what can be returned here is, I think,
# either a DataFuture (in the case of staging apps) or plain
# File (if no dependency needs to happen)

    def replace_task(self, dm, executor, file, f):
        working_dir = dm.dfk.executors[executor].working_dir
        return in_task_transfer_wrapper(f, file, working_dir)


def in_task_transfer_wrapper(func, file, working_dir):
    def wrapper(*args, **kwargs):
        import requests
        if working_dir:
            os.makedirs(working_dir, exist_ok=True)
        resp = requests.get(file.url, stream=True)
        with open(file.local_path, 'wb') as f:
            for chunk in resp.iter_content(chunk_size=1024):
                if chunk:
                    f.write(chunk)

        result = func(*args, **kwargs)
        return result
    return wrapper


def _http_stage_in(working_dir, parent_fut=None, outputs=[], staging_inhibit_output=True):
    file = outputs[0]
    if working_dir:
        os.makedirs(working_dir, exist_ok=True)
<<<<<<< HEAD
        local_path = os.path.join(working_dir, file.filename)
    else:
        local_path = file.filename

    file.local_path = local_path

=======
>>>>>>> 3e92bf77
    resp = requests.get(file.url, stream=True)
    with open(local_path, 'wb') as f:
        for chunk in resp.iter_content(chunk_size=1024):
            if chunk:
                f.write(chunk)


def _http_stage_in_app(dm, executor):
    return python_app(executors=[executor], data_flow_kernel=dm.dfk)(_http_stage_in)<|MERGE_RESOLUTION|>--- conflicted
+++ resolved
@@ -87,15 +87,6 @@
     file = outputs[0]
     if working_dir:
         os.makedirs(working_dir, exist_ok=True)
-<<<<<<< HEAD
-        local_path = os.path.join(working_dir, file.filename)
-    else:
-        local_path = file.filename
-
-    file.local_path = local_path
-
-=======
->>>>>>> 3e92bf77
     resp = requests.get(file.url, stream=True)
     with open(local_path, 'wb') as f:
         for chunk in resp.iter_content(chunk_size=1024):
