import atexit
import itertools
import logging
import os
import pathlib
import pickle
import random
import typeguard
import inspect
import threading
import sys
# import multiprocessing
import datetime

from getpass import getuser
from typing import Optional
from uuid import uuid4
from socket import gethostname
from concurrent.futures import Future
from functools import partial

# only for type checking:
from typing import Any, Dict, Optional, Union, List, Tuple, cast
from parsl.channels.base import Channel
from parsl.providers.provider_base import Channeled

import parsl
from parsl.app.errors import RemoteExceptionWrapper
from parsl.app.futures import DataFuture
from parsl.config import Config
from parsl.data_provider.data_manager import DataManager
from parsl.data_provider.files import File
from parsl.dataflow.error import BadCheckpoint, ConfigurationError, DependencyError, DuplicateTaskError
from parsl.dataflow.flow_control import FlowControl, FlowNoControl, Timer
from parsl.dataflow.futures import AppFuture
from parsl.dataflow.memoization import Memoizer
from parsl.dataflow.rundirs import make_rundir
from parsl.dataflow.states import States, FINAL_STATES, FINAL_FAILURE_STATES
from parsl.dataflow.usage_tracking.usage import UsageTracker
from parsl.executors.base import ParslExecutor # for mypy
from parsl.executors.threads import ThreadPoolExecutor
from parsl.utils import get_version

from parsl.monitoring.message_type import MessageType

logger = logging.getLogger(__name__)


class DataFlowKernel(object):
    """The DataFlowKernel adds dependency awareness to an existing executor.

    It is responsible for managing futures, such that when dependencies are resolved,
    pending tasks move to the runnable state.

    Here is a simplified diagram of what happens internally::

         User             |        DFK         |    Executor
        ----------------------------------------------------------
                          |                    |
               Task-------+> +Submit           |
             App_Fu<------+--|                 |
                          |  Dependencies met  |
                          |         task-------+--> +Submit
                          |        Ex_Fu<------+----|

    """

    def __init__(self, config: Config =Config()) -> None:
        """Initialize the DataFlowKernel.

        Parameters
        ----------
        config : Config
            A specification of all configuration options. For more details see the
            :class:~`parsl.config.Config` documentation.
        """

        # this will be used to check cleanup only happens once
        self.cleanup_called = False

        if isinstance(config, dict):
            raise ConfigurationError(
                    'Expected `Config` class, received dictionary. For help, '
                    'see http://parsl.readthedocs.io/en/stable/stubs/parsl.config.Config.html')
        self._config = config
        self.run_dir = make_rundir(config.run_dir)
        parsl.set_file_logger("{}/parsl.log".format(self.run_dir), level=logging.DEBUG)
        logger.debug("Starting DataFlowKernel with config\n{}".format(config))
        logger.info("Parsl version: {}".format(get_version()))

        self.checkpoint_lock = threading.Lock()

        self.usage_tracker = UsageTracker(self)
        self.usage_tracker.send_message()

        # Monitoring
        self.run_id = str(uuid4())
        self.tasks_completed_count = 0
        self.tasks_failed_count = 0

        self.monitoring = config.monitoring
        # hub address and port for interchange to connect
        self.hub_address = None  # type: Optional[str]
        self.hub_interchange_port = None  # type: Optional[int]
        if self.monitoring:
            if self.monitoring.logdir is None:
                self.monitoring.logdir = self.run_dir
            self.hub_address = self.monitoring.hub_address
            self.hub_interchange_port = self.monitoring.start(self.run_id)

        self.time_began = datetime.datetime.now()
        self.time_completed = None # type: Optional[datetime.datetime]

        # TODO: make configurable
        logger.info("Run id is: " + self.run_id)

        self.workflow_name = None
        if self.monitoring is not None and self.monitoring.workflow_name is not None:
            self.workflow_name = self.monitoring.workflow_name
        else:
            for frame in inspect.stack():
                fname = os.path.basename(str(frame.filename))
                parsl_file_names = ['dflow.py', 'typeguard.py']
                # Find first file name not considered a parsl file
                if fname not in parsl_file_names:
                    self.workflow_name = fname
                    break

        self.workflow_version = str(self.time_began.replace(microsecond=0))
        if self.monitoring is not None and self.monitoring.workflow_version is not None:
            self.workflow_version = self.monitoring.workflow_version

        workflow_info = {
                'python_version': "{}.{}.{}".format(sys.version_info.major,
                                                    sys.version_info.minor,
                                                    sys.version_info.micro),
                'parsl_version': get_version(),
                "time_began": self.time_began,
                'time_completed': None,
                'workflow_duration': None,
                'run_id': self.run_id,
                'workflow_name': self.workflow_name,
                'workflow_version': self.workflow_version,
                'rundir': self.run_dir,
                'tasks_completed_count': self.tasks_completed_count,
                'tasks_failed_count': self.tasks_failed_count,
                'user': getuser(),
                'host': gethostname(),
        }

        if self.monitoring:
            self.monitoring.send(MessageType.WORKFLOW_INFO,
                                 workflow_info)

        checkpoints = self.load_checkpoints(config.checkpoint_files)
        self.memoizer = Memoizer(self, memoize=config.app_cache, checkpoint=checkpoints)
        self.checkpointed_tasks = 0
        self._checkpoint_timer = None
        self.checkpoint_mode = config.checkpoint_mode

        self.data_manager = DataManager(self)
        self.executors = {} # type: Dict[str, ParslExecutor]
        data_manager_executor = ThreadPoolExecutor(max_threads=config.data_management_max_threads, label='data_manager')
        self.add_executors(config.executors + [data_manager_executor])

        if self.checkpoint_mode == "periodic":
            try:
                if config.checkpoint_period is None:
                    raise ValueError("Checkpoint period cannot be none with periodic checkpoint mode")
                    # TODO: a more type driven approach to this would be to make a single checkpoint
                    # configuration super-type, where a 'periodic' subtype would contain the
                    # period time data, but the other subtypes would not.
                else:
                    h, m, s = map(int, config.checkpoint_period.split(':'))
                    checkpoint_period = (h * 3600) + (m * 60) + s
                    self._checkpoint_timer = Timer(self.checkpoint, interval=checkpoint_period)
            except Exception:
                logger.error("invalid checkpoint_period provided: {0} expected HH:MM:SS".format(config.checkpoint_period))
                self._checkpoint_timer = Timer(self.checkpoint, interval=(30 * 60))

        # if we use the functionality of dynamically adding executors
        # all executors should be managed.
        if any([x.managed for x in config.executors]):
            self.flowcontrol = FlowControl(self) # type: Union[FlowControl, FlowNoControl] # TODO: there should be a class based interface definition for what FlowControl means
        else:
            self.flowcontrol = FlowNoControl(self)

        self.task_count = 0
        self.tasks = {} # type: Dict[int, Dict[str, Any]]
        self.submitter_lock = threading.Lock()

        atexit.register(self.atexit_cleanup)

    def _create_task_log_info(self, task_id, fail_mode=None):
        """
        Create the dictionary that will be included in the log.
        """

        info_to_monitor = ['func_name', 'fn_hash', 'memoize', 'checkpoint', 'fail_count',
                           'status', 'id', 'time_submitted', 'time_returned', 'executor']

        task_log_info = {"task_" + k: self.tasks[task_id][k] for k in info_to_monitor}
        task_log_info['run_id'] = self.run_id
        task_log_info['timestamp'] = datetime.datetime.now()
        task_log_info['task_status_name'] = self.tasks[task_id]['status'].name
        task_log_info['tasks_failed_count'] = self.tasks_failed_count
        task_log_info['tasks_completed_count'] = self.tasks_completed_count
        task_log_info['task_inputs'] = str(self.tasks[task_id]['kwargs'].get('inputs', None))
        task_log_info['task_outputs'] = str(self.tasks[task_id]['kwargs'].get('outputs', None))
        task_log_info['task_stdin'] = self.tasks[task_id]['kwargs'].get('stdin', None)
        task_log_info['task_stdout'] = self.tasks[task_id]['kwargs'].get('stdout', None)
        task_log_info['task_stderr'] = self.tasks[task_id]['kwargs'].get('stderr', None)
        task_log_info['task_fail_history'] = None
        if self.tasks[task_id]['fail_history'] is not None:
            task_log_info['task_fail_history'] = ",".join(self.tasks[task_id]['fail_history'])
        task_log_info['task_depends'] = None
        if self.tasks[task_id]['depends'] is not None:
            task_log_info['task_depends'] = ",".join([str(t._tid) for t in self.tasks[task_id]['depends']])
        task_log_info['task_elapsed_time'] = None
        if self.tasks[task_id]['time_returned'] is not None:
            task_log_info['task_elapsed_time'] = (self.tasks[task_id]['time_returned'] -
                                                  self.tasks[task_id]['time_submitted']).total_seconds()
        if fail_mode is not None:
            task_log_info['task_fail_mode'] = fail_mode
        return task_log_info

    def _count_deps(self, depends):
        """Internal.

        Count the number of unresolved futures in the list depends.
        """
        count = 0
        for dep in depends:
            if isinstance(dep, Future):
                if not dep.done():
                    count += 1

        return count

    @property
    def config(self):
        """Returns the fully initialized config that the DFK is actively using.

        Returns:
             - config (dict)
        """
        return self._config

    def handle_exec_update(self, task_id, future):
        """This function is called only as a callback from an execution
        attempt reaching a final state (either successfully or failing).

        It will launch retries if necessary, and update the task
        structure.

        Args:
             task_id (string) : Task id which is a uuid string
             future (Future) : The future object corresponding to the task which
             makes this callback
        """

        try:
            res = future.result()
            if isinstance(res, RemoteExceptionWrapper):
                res.reraise()

        except Exception as e:
            logger.exception("Task {} failed".format(task_id))

            # We keep the history separately, since the future itself could be
            # tossed.
            self.tasks[task_id]['fail_history'].append(str(e))
            self.tasks[task_id]['fail_count'] += 1

            if not self._config.lazy_errors:
                logger.debug("Eager fail, skipping retry logic")
                self.tasks[task_id]['status'] = States.failed
                if self.monitoring:
                    task_log_info = self._create_task_log_info(task_id, 'eager')
                    self.monitoring.send(MessageType.TASK_INFO, task_log_info)
                return

            if self.tasks[task_id]['fail_count'] <= self._config.retries:
                self.tasks[task_id]['status'] = States.pending
                logger.debug("Task {} marked for retry".format(task_id))

            else:
                logger.info("Task {} failed after {} retry attempts".format(task_id,
                                                                            self._config.retries))
                self.tasks[task_id]['status'] = States.failed
                self.tasks_failed_count += 1
                self.tasks[task_id]['time_returned'] = datetime.datetime.now()

        else:
            self.tasks[task_id]['status'] = States.done
            self.tasks_completed_count += 1

            logger.info("Task {} completed".format(task_id))
            self.tasks[task_id]['time_returned'] = datetime.datetime.now()

        if self.tasks[task_id]['app_fu'].stdout is not None:
            logger.info("Standard output for task {} available at {}".format(task_id, self.tasks[task_id]['app_fu'].stdout))
        if self.tasks[task_id]['app_fu'].stderr is not None:
            logger.info("Standard error for task {} available at {}".format(task_id, self.tasks[task_id]['app_fu'].stderr))

        if self.monitoring:
            task_log_info = self._create_task_log_info(task_id, 'lazy')
            self.monitoring.send(MessageType.TASK_INFO, task_log_info)

        # it might be that in the course of the update, we've gone back to being
        # pending - in which case, we should consider ourself for relaunch
        if self.tasks[task_id]['status'] == States.pending:
            self.launch_if_ready(task_id)

        return

    def handle_app_update(self, task_id, future, memo_cbk=False):
        """This function is called as a callback when an AppFuture
        is in its final state.

        It will trigger post-app processing such as checkpointing
        and stageout.

        Args:
             task_id (string) : Task id
             future (Future) : The relevant app future (which should be
                 consistent with the task structure 'app_fu' entry

        KWargs:
             memo_cbk(Bool) : Indicates that the call is coming from a memo update,
             that does not require additional memo updates.
        """

        if not self.tasks[task_id]['app_fu'].done():
            logger.error("Internal consistency error: app_fu is not done for task {}".format(task_id))
        if not self.tasks[task_id]['app_fu'] == future:
            logger.error("Internal consistency error: callback future is not the app_fu in task structure, for task {}".format(task_id))

        if not memo_cbk:
            # Update the memoizer with the new result if this is not a
            # result from a memo lookup and the task has reached a terminal state.
            self.memoizer.update_memo(task_id, self.tasks[task_id], future)

            if self.checkpoint_mode == 'task_exit':
                self.checkpoint(tasks=[task_id])

        return

    @staticmethod
    def check_staging_inhibited(kwargs):
        return kwargs.get('staging_inhibit_output', False)

    def launch_if_ready(self, task_id):
        """
        launch_if_ready will launch the specified task, if it is ready
        to run (for example, without dependencies, and in pending state).

        This should be called by any piece of the DataFlowKernel that
        thinks a task may have become ready to run.

        It is not an error to call launch_if_ready on a task that is not
        ready to run - launch_if_ready will not incorrectly launch that
        task.

        launch_if_ready is thread safe, so may be called from any thread
        or callback.
        """
        if self._count_deps(self.tasks[task_id]['depends']) == 0:

            # We can now launch *task*
            new_args, kwargs, exceptions = self.sanitize_and_wrap(task_id,
                                                                  self.tasks[task_id]['args'],
                                                                  self.tasks[task_id]['kwargs'])
            self.tasks[task_id]['args'] = new_args
            self.tasks[task_id]['kwargs'] = kwargs
            if not exceptions:
                # There are no dependency errors
                exec_fu = None
                # Acquire a lock, retest the state, launch
                with self.tasks[task_id]['task_launch_lock']:
                    if self.tasks[task_id]['status'] == States.pending:
                        exec_fu = self.launch_task(
                            task_id, self.tasks[task_id]['func'], *new_args, **kwargs)

                if exec_fu:

                    try:
                        exec_fu.add_done_callback(partial(self.handle_exec_update, task_id))
                    except Exception as e:
                        logger.error("add_done_callback got an exception {} which will be ignored".format(e))

                    self.tasks[task_id]['exec_fu'] = exec_fu
                    try:
                        self.tasks[task_id]['app_fu'].update_parent(exec_fu)
                        self.tasks[task_id]['exec_fu'] = exec_fu
                    except AttributeError as e:
                        logger.error(
                            "Task {}: Caught AttributeError at update_parent".format(task_id))
                        raise e
            else:
                logger.info(
                    "Task {} failed due to dependency failure".format(task_id))
                # Raise a dependency exception
                self.tasks[task_id]['status'] = States.dep_fail
                if self.monitoring is not None:
                    task_log_info = self._create_task_log_info(task_id, 'lazy')
                    self.monitoring.send(MessageType.TASK_INFO, task_log_info)

                try:
                    fu = Future()  # type: Future[Any]
                    fu.retries_left = 0  # type: ignore
                    self.tasks[task_id]['exec_fu'] = fu
                    self.tasks[task_id]['app_fu'].update_parent(fu)
                    fu.set_exception(DependencyError(exceptions,
                                                     task_id,
                                                     None))

                except AttributeError as e:
                    logger.error(
                        "Task {} AttributeError at update_parent".format(task_id))
                    raise e

    def launch_task(self, task_id, executable, *args, **kwargs):
        """Handle the actual submission of the task to the executor layer.

        If the app task has the executors attributes not set (default=='all')
        the task is launched on a randomly selected executor from the
        list of executors. This behavior could later be updated to support
        binding to executors based on user specified criteria.

        If the app task specifies a particular set of executors, it will be
        targeted at those specific executors.

        Args:
            task_id (uuid string) : A uuid string that uniquely identifies the task
            executable (callable) : A callable object
            args (list of positional args)
            kwargs (arbitrary keyword arguments)


        Returns:
            Future that tracks the execution of the submitted executable
        """
        self.tasks[task_id]['time_submitted'] = datetime.datetime.now()

        hit, memo_fu = self.memoizer.check_memo(task_id, self.tasks[task_id])
        if hit:
            logger.info("Reusing cached result for task {}".format(task_id))
            return memo_fu

        executor_label = self.tasks[task_id]["executor"]
        try:
            executor = self.executors[executor_label]
        except Exception:
            logger.exception("Task {} requested invalid executor {}: config is\n{}".format(task_id, executor_label, self._config))
            raise ValueError("Task {} requested invalid executor {}".format(task_id, executor_label))

        if self.monitoring is not None and self.monitoring.resource_monitoring_enabled:
            executable = self.monitoring.monitor_wrapper(executable, task_id,
                                                         self.monitoring.monitoring_hub_url,
                                                         self.run_id,
                                                         self.monitoring.resource_monitoring_interval)

        with self.submitter_lock:
            exec_fu = executor.submit(executable, *args, **kwargs)
        self.tasks[task_id]['status'] = States.launched
        if self.monitoring is not None:
            task_log_info = self._create_task_log_info(task_id, 'lazy')
            self.monitoring.send(MessageType.TASK_INFO, task_log_info)

        exec_fu.retries_left = self._config.retries - \
            self.tasks[task_id]['fail_count']
        logger.info("Task {} launched on executor {}".format(task_id, executor.label))
        return exec_fu

<<<<<<< HEAD
    def _add_input_deps(self, executor, args, kwargs) -> Tuple[Tuple[Any, ...], Any]:
        """Look for inputs of the app that are remote files. Submit stage_in
        apps for such files and replace the file objects in the inputs list with
        corresponding DataFuture objects.
=======
    def _add_input_deps(self, executor, args, kwargs, func):
        """Look for inputs of the app that are files. Give the data manager
        the opportunity to replace a file with a data future for that file,
        for example wrapping the result of a staging action.
>>>>>>> 75291348

        Args:
            - executor (str) : executor where the app is going to be launched
            - args (List) : Positional args to app function
            - kwargs (Dict) : Kwargs to app function
        """

        # Return if the task is _*_stage_in
        if executor == 'data_manager':
            return args, kwargs, func

        inputs = kwargs.get('inputs', [])
        for idx, f in enumerate(inputs):
            inputs[idx] = self.data_manager.stage_in(f, executor)
            func = self.data_manager.replace_task(f, func, executor)

        for kwarg, f in kwargs.items():
            kwargs[kwarg] = self.data_manager.stage_in(f, executor)
            func = self.data_manager.replace_task(f, func, executor)

        newargs = list(args)
        for idx, f in enumerate(newargs):
            newargs[idx] = self.data_manager.stage_in(f, executor)
            func = self.data_manager.replace_task(f, func, executor)

        return tuple(newargs), kwargs, func

    def _add_output_deps(self, executor, args, kwargs, app_fut, func):
        logger.debug("Adding output dependencies")
        outputs = kwargs.get('outputs', [])
        app_fut._outputs = []
        for f in outputs:
            if isinstance(f, File) and not self.check_staging_inhibited(kwargs):
                # replace a File with a DataFuture - either completing when the stageout
                # future completes, or if no stage out future is returned, then when the
                # app itself completes.
                logger.debug("Submitting stage out for output file {}".format(f))
                stageout_fut = self.data_manager.stage_out(f, executor, app_fut)
                if stageout_fut:
                    logger.debug("Adding a dependency on stageout future for {}".format(f))
                    app_fut._outputs.append(DataFuture(stageout_fut, f, tid=app_fut.tid))
                else:
                    logger.debug("No stageout dependency for {}".format(f))
                    app_fut._outputs.append(DataFuture(app_fut, f, tid=app_fut.tid))

                # this is a hook for post-task stageout
                # note that nothing depends on the output - which is maybe a bug
                # in the not-very-tested stageout system?
                newfunc = self.data_manager.replace_task_stage_out(f, func, executor)
                if newfunc:
                    func = newfunc
            else:
                logger.debug("Not performing staging for: {}".format(f))
                app_fut._outputs.append(DataFuture(app_fut, f, tid=app_fut.tid))
        return func

    def _gather_all_deps(self, args, kwargs):
        """Count the number of unresolved futures on which a task depends.

        Args:
            - args (List[args]) : The list of args list to the fn
            - kwargs (Dict{kwargs}) : The dict of all kwargs passed to the fn

        Returns:
            - count, [list of dependencies]

        """
        # Check the positional args
        depends = []
        unfinished_depends = []

        def check_dep(d):
            if isinstance(d, Future):
                # Future does not have a .tid attribute in the type system
                # That will manifest as a bug in real life if a user passes in a
                # non-parsl Future.
                # This might be addressed by asking the future if it is in a final
                # state, although would change the order of things being executed
                # perhaps in a way that might be racy/broken?
                if d.tid not in self.tasks or self.tasks[d.tid]['status'] not in FINAL_STATES:  # type: ignore
                    unfinished_depends.extend([d])
                depends.extend([d])

        for dep in args:
            check_dep(dep)

        # Check for explicit kwargs ex, fu_1=<fut>
        for key in kwargs:
            dep = kwargs[key]
            check_dep(dep)

        # Check for futures in inputs=[<fut>...]
        for dep in kwargs.get('inputs', []):
            check_dep(dep)

        count = len(unfinished_depends)
        return count, depends

    def sanitize_and_wrap(self, task_id, args, kwargs):
        """This function should be called only when all the futures we track have been resolved.

        If the user hid futures a level below, we will not catch
        it, and will (most likely) result in a type error.

        Args:
             task_id (uuid str) : Task id
             func (Function) : App function
             args (List) : Positional args to app function
             kwargs (Dict) : Kwargs to app function

        Return:
             partial function evaluated with all dependencies in  args, kwargs and kwargs['inputs'] evaluated.

        """
        dep_failures = []

        # Replace item in args
        new_args = []
        for dep in args:
            if isinstance(dep, Future):
                try:
                    new_args.extend([dep.result()])
                except Exception as e:
                    # Future doesn't necessarily have a tid
                    if self.tasks[dep.tid]['status'] in FINAL_FAILURE_STATES:  # type: ignore
                        dep_failures.extend([e])
            else:
                new_args.extend([dep])

        # Check for explicit kwargs ex, fu_1=<fut>
        for key in kwargs:
            dep = kwargs[key]
            if isinstance(dep, Future):
                try:
                    kwargs[key] = dep.result()
                except Exception as e:
                    # Future doesn't necessarily have a tid
                    if self.tasks[dep.tid]['status'] in FINAL_FAILURE_STATES:  # type: ignore
                        dep_failures.extend([e])

        # Check for futures in inputs=[<fut>...]
        if 'inputs' in kwargs:
            new_inputs = []
            for dep in kwargs['inputs']:
                if isinstance(dep, Future):
                    try:
                        new_inputs.extend([dep.result()])
                    except Exception as e:
                        # Future doesn't necessarily have a tid
                        if self.tasks[dep.tid]['status'] in FINAL_FAILURE_STATES:  # type: ignore
                            dep_failures.extend([e])

                else:
                    new_inputs.extend([dep])
            kwargs['inputs'] = new_inputs

        return new_args, kwargs, dep_failures

    def submit(self, func, *args, executors: Union[str, List[str]] ='all', fn_hash: Optional[str] =None, cache: bool =False, **kwargs) -> AppFuture:
        """Add task to the dataflow system.

        If the app task has the executors attributes not set (default=='all')
        the task will be launched on a randomly selected executor from the
        list of executors. If the app task specifies a particular set of
        executors, it will be targeted at the specified executors.

        >>> IF all deps are met:
        >>>   send to the runnable queue and launch the task
        >>> ELSE:
        >>>   post the task in the pending queue

        Args:
            - func : A function object
            - *args : Args to the function

        KWargs :
            - executors (list or string) : List of executors this call could go to.
                    Default='all'
            - fn_hash (Str) : Hash of the function and inputs
                    Default=None
            - cache (Bool) : To enable memoization or not
            - kwargs (dict) : Rest of the kwargs to the fn passed as dict.

        Returns:
               (AppFuture) [DataFutures,]

        """

        if self.cleanup_called:
            raise ValueError("Cannot submit to a DFK that has been cleaned up")

        task_id = self.task_count
        self.task_count += 1
        if isinstance(executors, str) and executors.lower() == 'all':
            choices = list(e for e in self.executors if e != 'data_manager')
        elif isinstance(executors, list):
            choices = executors
        else:
            raise ValueError("Task {} supplied invalid type for executors: {}".format(task_id, type(executors)))
        executor = random.choice(choices)

        # The below uses func.__name__ before it has been wrapped by any staging code.

        label = kwargs.get('label')
        for kw in ['stdout', 'stderr']:
            if kw in kwargs:
                if kwargs[kw] == parsl.AUTO_LOGNAME:
                    kwargs[kw] = os.path.join(
                            self.run_dir,
                            'task_logs',
                            str(int(task_id / 10000)).zfill(4),  # limit logs to 10k entries per directory
                            'task_{}_{}{}.{}'.format(
                                str(task_id).zfill(4),
                                func.__name__,
                                '' if label is None else '_{}'.format(label),
                                kw)
                    )

        task_def = {'depends': None,
                    'executor': executor,
                    'func_name': func.__name__,
                    'fn_hash': fn_hash,
                    'memoize': cache,
                    'callback': None,
                    'exec_fu': None,
                    'checkpoint': None,
                    'fail_count': 0,
                    'fail_history': [],
                    'env': None,
                    'status': States.unsched,
                    'id': task_id,
                    'time_submitted': None,
                    'time_returned': None}  # type: Dict[str, Any]

        app_fu = AppFuture(task_def)

        # Transform remote input files to data futures
        args, kwargs, func = self._add_input_deps(executor, args, kwargs, func)

        self._add_output_deps(executor, args, kwargs, app_fu, func)

        task_def.update({
                    'args': args,
                    'func': func,
                    'kwargs': kwargs,
                    'app_fu': app_fu})

        if task_id in self.tasks:
            raise DuplicateTaskError(
                "internal consistency error: Task {0} already exists in task list".format(task_id))
        else:
            self.tasks[task_id] = task_def

        # Get the dep count and a list of dependencies for the task
        dep_cnt, depends = self._gather_all_deps(args, kwargs)
        self.tasks[task_id]['depends'] = depends

        logger.info("Task {} submitted for App {}, waiting on tasks {}".format(task_id,
                                                                               task_def['func_name'],
                                                                               [fu.tid for fu in depends]))

        self.tasks[task_id]['task_launch_lock'] = threading.Lock()

        app_fu.add_done_callback(partial(self.handle_app_update, task_id))
        self.tasks[task_id]['status'] = States.pending
        logger.debug("Task {} set to pending state with AppFuture: {}".format(task_id, task_def['app_fu']))

        # at this point add callbacks to all dependencies to do a launch_if_ready
        # call whenever a dependency completes.

        # we need to be careful about the order of setting the state to pending,
        # adding the callbacks, and caling launch_if_ready explicitly once always below.

        # I think as long as we call launch_if_ready once after setting pending, then
        # we can add the callback dependencies at any point: if the callbacks all fire
        # before then, they won't cause a launch, but the one below will. if they fire
        # after we set it pending, then the last one will cause a launch, and the
        # explicit one won't.

        for d in depends:

            def callback_adapter(dep_fut):
                self.launch_if_ready(task_id)

            try:
                d.add_done_callback(callback_adapter)
            except Exception as e:
                logger.error("add_done_callback got an exception {} which will be ignored".format(e))

        self.launch_if_ready(task_id)

        return app_fu

    # it might also be interesting to assert that all DFK
    # tasks are in a "final" state (3,4,5) when the DFK
    # is closed down, and report some kind of warning.
    # although really I'd like this to drain properly...
    # and a drain function might look like this.
    # If tasks have their states changed, this won't work properly
    # but we can validate that...
    def log_task_states(self):
        logger.info("Summary of tasks in DFK:")

        total_summarised = 0

        keytasks = []
        for tid in self.tasks:
            keytasks.append((self.tasks[tid]['status'], tid))

        def first(t):
            return t[0]

        sorted_keytasks = sorted(keytasks, key=first)

        grouped_sorted_keytasks = itertools.groupby(sorted_keytasks, key=first)

        # caution: g is an iterator that also advances the
        # grouped_sorted_tasks iterator, so looping over
        # both grouped_sorted_keytasks and g can only be done
        # in certain patterns

        for k, g in grouped_sorted_keytasks:

            ts = []

            for t in g:
                tid = t[1]
                ts.append(str(tid))
                total_summarised = total_summarised + 1

            tids_string = ", ".join(ts)

            logger.info("Tasks in state {}: {}".format(str(k), tids_string))

        total_in_tasks = len(self.tasks)
        if total_summarised != total_in_tasks:
            logger.error("Task count summarisation was inconsistent: summarised {} tasks, but tasks list contains {} tasks".format(
                total_summarised, total_in_tasks))

        logger.info("End of summary")

    def add_executors(self, executors: List[ParslExecutor]) -> None:
        for executor in executors:
            executor.run_dir = self.run_dir
            executor.hub_address = self.hub_address
            executor.hub_port = self.hub_interchange_port
            if hasattr(executor, 'provider'):
                if hasattr(executor.provider, 'script_dir'):
                    executor.provider.script_dir = os.path.join(self.run_dir, 'submit_scripts')

                    # this is a bugfix/behaviour change compared to master
                    # that will mean the DFK will not do anything to a provider's
                    # channel, if it exists at all, unless the Channeled marker
                    # type is specified.
                    if isinstance(executor.provider, Channeled):
                        c = executor.provider.channel
                        if c.script_dir is None:
                            c.script_dir = os.path.join(self.run_dir, 'submit_scripts')
                            if not c.isdir(self.run_dir):
                                parent, child = pathlib.Path(self.run_dir).parts[-2:]
                                remote_run_dir = os.path.join(parent, child)
                                c.script_dir = os.path.join(remote_run_dir, 'remote_submit_scripts')
                                executor.provider.script_dir = os.path.join(self.run_dir, 'local_submit_scripts')
                    c.makedirs(c.script_dir, exist_ok=True)
                    os.makedirs(executor.provider.script_dir, exist_ok=True)
            self.executors[executor.label] = executor
            executor.start()
        if hasattr(self, 'flowcontrol') and isinstance(self.flowcontrol, FlowControl):
            self.flowcontrol.strategy.add_executors(executors)

    def atexit_cleanup(self):
        if not self.cleanup_called:
            self.cleanup()

    def wait_for_current_tasks(self):
        """Waits for all tasks in the task list to be completed, by waiting for their
        AppFuture to be completed. This method will not necessarily wait for any tasks
        added after cleanup has started (such as data stageout?)
        """

        logger.info("Waiting for all remaining tasks to complete")
        for task_id in self.tasks:
            # .exception() is a less exception throwing way of
            # waiting for completion than .result()
            fut = self.tasks[task_id]['app_fu']
            if not fut.done():
                logger.debug("Waiting for task {} to complete".format(task_id))
                fut.exception()
        logger.info("All remaining tasks completed")

    def cleanup(self) -> None:
        """DataFlowKernel cleanup.

        This involves releasing all resources explicitly.

        If the executors are managed by the DFK, then we call scale_in on each of
        the executors and call executor.shutdown. Otherwise, executor cleanup is left to
        the user.
        """
        logger.info("DFK cleanup initiated")

        # this check won't detect two DFK cleanups happening from
        # different threads extremely close in time because of
        # non-atomic read/modify of self.cleanup_called
        if self.cleanup_called:
            raise Exception("attempt to clean up DFK when it has already been cleaned-up")
        self.cleanup_called = True

        self.log_task_states()

        # Checkpointing takes priority over the rest of the tasks
        # checkpoint if any valid checkpoint method is specified
        if self.checkpoint_mode is not None:
            self.checkpoint()

            if self._checkpoint_timer:
                logger.info("Stopping checkpoint timer")
                self._checkpoint_timer.close()

        # Send final stats
        self.usage_tracker.send_message()
        self.usage_tracker.close()

        logger.info("Terminating flow_control and strategy threads")
        self.flowcontrol.close()

        for executor in self.executors.values():
            if executor.managed:
                if executor.scaling_enabled:
                    job_ids = executor.provider.resources.keys()
                    executor.scale_in(len(job_ids))
                executor.shutdown()

        self.time_completed = datetime.datetime.now()

        if self.monitoring:
            self.monitoring.send(MessageType.WORKFLOW_INFO,
                                 {'tasks_failed_count': self.tasks_failed_count,
                                  'tasks_completed_count': self.tasks_completed_count,
                                  "time_began": self.time_began,
                                  'time_completed': self.time_completed,
                                  'workflow_duration': (self.time_completed - self.time_began).total_seconds(),
                                  'run_id': self.run_id, 'rundir': self.run_dir})

            self.monitoring.close()

        """
        if self.logging_server is not None:
            self.logging_server.terminate()
            self.logging_server.join()

        if self.web_app is not None:
            self.web_app.terminate()
            self.web_app.join()
        """
        logger.info("DFK cleanup complete")

    def checkpoint(self, tasks=None):
        """Checkpoint the dfk incrementally to a checkpoint file.

        When called, every task that has been completed yet not
        checkpointed is checkpointed to a file.

        Kwargs:
            - tasks (List of task ids) : List of task ids to checkpoint. Default=None
                                         if set to None, we iterate over all tasks held by the DFK.

        .. note::
            Checkpointing only works if memoization is enabled

        Returns:
            Checkpoint dir if checkpoints were written successfully.
            By default the checkpoints are written to the RUNDIR of the current
            run under RUNDIR/checkpoints/{tasks.pkl, dfk.pkl}
        """
        with self.checkpoint_lock:
            checkpoint_queue = None
            if tasks:
                checkpoint_queue = tasks
            else:
                checkpoint_queue = self.tasks

            checkpoint_dir = '{0}/checkpoint'.format(self.run_dir)
            checkpoint_dfk = checkpoint_dir + '/dfk.pkl'
            checkpoint_tasks = checkpoint_dir + '/tasks.pkl'

            if not os.path.exists(checkpoint_dir):
                os.makedirs(checkpoint_dir, exist_ok=True)

            with open(checkpoint_dfk, 'wb') as f:
                state = {'rundir': self.run_dir,
                         'task_count': self.task_count
                         }
                pickle.dump(state, f)

            count = 0

            with open(checkpoint_tasks, 'ab') as f:
                for task_id in checkpoint_queue:
                    if not self.tasks[task_id]['checkpoint'] and \
                       self.tasks[task_id]['app_fu'].done() and \
                       self.tasks[task_id]['app_fu'].exception() is None:
                        hashsum = self.tasks[task_id]['hashsum']
                        if not hashsum:
                            continue
                        t = {'hash': hashsum,
                             'exception': None,
                             'result': None}
                        try:
                            # Asking for the result will raise an exception if
                            # the app had failed. Should we even checkpoint these?
                            # TODO : Resolve this question ?
                            r = self.memoizer.hash_lookup(hashsum).result()
                        except Exception as e:
                            t['exception'] = e
                        else:
                            t['result'] = r

                        # We are using pickle here since pickle dumps to a file in 'ab'
                        # mode behave like a incremental log.
                        pickle.dump(t, f)
                        count += 1
                        self.tasks[task_id]['checkpoint'] = True
                        logger.debug("Task {} checkpointed".format(task_id))

            self.checkpointed_tasks += count

            if count == 0:
                if self.checkpointed_tasks == 0:
                    logger.warn("No tasks checkpointed so far in this run. Please ensure caching is enabled")
                else:
                    logger.debug("No tasks checkpointed in this pass.")
            else:
                logger.info("Done checkpointing {} tasks".format(count))

            return checkpoint_dir

    def _load_checkpoints(self, checkpointDirs: List[str]) -> Dict[str, Future[Any]]:
        """Load a checkpoint file into a lookup table.

        The data being loaded from the pickle file mostly contains input
        attributes of the task: func, args, kwargs, env...
        To simplify the check of whether the exact task has been completed
        in the checkpoint, we hash these input params and use it as the key
        for the memoized lookup table.

        Args:
            - checkpointDirs (list) : List of filepaths to checkpoints
              Eg. ['runinfo/001', 'runinfo/002']

        Returns:
            - memoized_lookup_table (dict)
        """
        memo_lookup_table = {}

        for checkpoint_dir in checkpointDirs:
            logger.info("Loading checkpoints from {}".format(checkpoint_dir))
            checkpoint_file = os.path.join(checkpoint_dir, 'tasks.pkl')
            try:
                with open(checkpoint_file, 'rb') as f:
                    while True:
                        try:
                            data = pickle.load(f)
                            # Copy and hash only the input attributes
                            memo_fu = Future() #  type: Future[Any]
                            if data['exception']:
                                memo_fu.set_exception(data['exception'])
                            else:
                                memo_fu.set_result(data['result'])
                            memo_lookup_table[data['hash']] = memo_fu

                        except EOFError:
                            # Done with the checkpoint file
                            break
            except FileNotFoundError:
                reason = "Checkpoint file was not found: {}".format(
                    checkpoint_file)
                logger.error(reason)
                raise BadCheckpoint(reason)
            except Exception:
                reason = "Failed to load checkpoint: {}".format(
                    checkpoint_file)
                logger.error(reason)
                raise BadCheckpoint(reason)

            logger.info("Completed loading checkpoint:{0} with {1} tasks".format(checkpoint_file,
                                                                                 len(memo_lookup_table.keys())))
        return memo_lookup_table

    def load_checkpoints(self, checkpointDirs):
        """Load checkpoints from the checkpoint files into a dictionary.

        The results are used to pre-populate the memoizer's lookup_table

        Kwargs:
             - checkpointDirs (list) : List of run folder to use as checkpoints
               Eg. ['runinfo/001', 'runinfo/002']

        Returns:
             - dict containing, hashed -> future mappings
        """
        self.memo_lookup_table = None

        if not checkpointDirs:
            return {}

        if type(checkpointDirs) is not list:
            raise BadCheckpoint("checkpointDirs expects a list of checkpoints")

        return self._load_checkpoints(checkpointDirs)


class DataFlowKernelLoader(object):
    """Manage which DataFlowKernel is active.

    This is a singleton class containing only class methods. You should not
    need to instantiate this class.
    """

    _dfk = None # type: DataFlowKernel

    @classmethod
    def clear(cls):
        """Clear the active DataFlowKernel so that a new one can be loaded."""
        cls._dfk = None

    @classmethod
    @typeguard.typechecked
    def load(cls, config: Optional[Config] = None):
        """Load a DataFlowKernel.

        Args:
            - config (Config) : Configuration to load. This config will be passed to a
              new DataFlowKernel instantiation which will be set as the active DataFlowKernel.
        Returns:
            - DataFlowKernel : The loaded DataFlowKernel object.
        """
        if cls._dfk is not None:
            raise RuntimeError('Config has already been loaded')

        if config is None:
            cls._dfk = DataFlowKernel(Config())
        else:
            cls._dfk = DataFlowKernel(config)

        return cls._dfk

    @classmethod
    def wait_for_current_tasks(cls):
        """Waits for all tasks in the task list to be completed, by waiting for their
        AppFuture to be completed. This method will not necessarily wait for any tasks
        added after cleanup has started such as data stageout.
        """
        cls.dfk().wait_for_current_tasks()

    @classmethod
    def dfk(cls) -> DataFlowKernel:
        """Return the currently-loaded DataFlowKernel."""
        if cls._dfk is None:
            raise RuntimeError('Must first load config')
        return cls._dfk<|MERGE_RESOLUTION|>--- conflicted
+++ resolved
@@ -473,17 +473,10 @@
         logger.info("Task {} launched on executor {}".format(task_id, executor.label))
         return exec_fu
 
-<<<<<<< HEAD
-    def _add_input_deps(self, executor, args, kwargs) -> Tuple[Tuple[Any, ...], Any]:
-        """Look for inputs of the app that are remote files. Submit stage_in
-        apps for such files and replace the file objects in the inputs list with
-        corresponding DataFuture objects.
-=======
-    def _add_input_deps(self, executor, args, kwargs, func):
+    def _add_input_deps(self, executor, args, kwargs, func) -> Tuple[Tuple[Any, ...], Any]:
         """Look for inputs of the app that are files. Give the data manager
         the opportunity to replace a file with a data future for that file,
         for example wrapping the result of a staging action.
->>>>>>> 75291348
 
         Args:
             - executor (str) : executor where the app is going to be launched
