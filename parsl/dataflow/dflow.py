from __future__ import annotations
import atexit
import logging
import os
import pathlib
import pickle
import random
import typeguard
import inspect
import threading
import sys
import datetime
from getpass import getuser
from typing import Optional
from typing_extensions import TypedDict
from uuid import uuid4
from socket import gethostname
from concurrent.futures import Future
from functools import partial

# only for type checking:
from typing import Any, Callable, Dict, Iterable, Optional, Union, List, Sequence, Tuple, cast
from parsl.channels.base import Channel
from parsl.providers.provider_base import Channeled, MultiChanneled, ExecutionProvider

import parsl
from parsl.app.errors import RemoteExceptionWrapper
from parsl.app.futures import DataFuture
from parsl.config import Config
from parsl.data_provider.data_manager import DataManager
from parsl.data_provider.files import File
from parsl.dataflow.error import BadCheckpoint, ConfigurationError, DependencyError, DuplicateTaskError
from parsl.dataflow.flow_control import FlowControl, Timer
from parsl.dataflow.futures import AppFuture
from parsl.dataflow.memoization import Memoizer
from parsl.dataflow.rundirs import make_rundir
from parsl.dataflow.states import States, FINAL_FAILURE_STATES
from parsl.dataflow.taskrecord import TaskRecord
from parsl.dataflow.usage_tracking.usage import UsageTracker
from parsl.executors.base import ParslExecutor # for mypy
from parsl.executors.threads import ThreadPoolExecutor
from parsl.utils import get_version, get_std_fname_mode

from parsl.monitoring.message_type import MessageType


logger = logging.getLogger(__name__)

class DataFlowKernel(object):
    """The DataFlowKernel adds dependency awareness to an existing executor.

    It is responsible for managing futures, such that when dependencies are resolved,
    pending tasks move to the runnable state.

    Here is a simplified diagram of what happens internally::

         User             |        DFK         |    Executor
        ----------------------------------------------------------
                          |                    |
               Task-------+> +Submit           |
             App_Fu<------+--|                 |
                          |  Dependencies met  |
                          |         task-------+--> +Submit
                          |        Ex_Fu<------+----|

    """

    def __init__(self, config: Config =Config()) -> None:
        """Initialize the DataFlowKernel.

        Parameters
        ----------
        config : Config
            A specification of all configuration options. For more details see the
            :class:~`parsl.config.Config` documentation.
        """

        # this will be used to check cleanup only happens once
        self.cleanup_called = False

        if isinstance(config, dict):
            raise ConfigurationError(
                    'Expected `Config` class, received dictionary. For help, '
                    'see http://parsl.readthedocs.io/en/stable/stubs/parsl.config.Config.html')
        self._config = config
        self.run_dir = make_rundir(config.run_dir)

        if config.initialize_logging:
            parsl.set_file_logger("{}/parsl.log".format(self.run_dir), level=logging.DEBUG)

        logger.debug("Starting DataFlowKernel with config\n{}".format(config))

        if sys.version_info < (3, 6):
            logger.warning("Support for python versions < 3.6 is deprecated and will be removed after parsl 0.10")

        logger.info("Parsl version: {}".format(get_version()))

        self.checkpoint_lock = threading.Lock()

        self.usage_tracker = UsageTracker(self)
        self.usage_tracker.send_message()

        # Monitoring
        self.run_id = str(uuid4())
        self.tasks_completed_count = 0
        self.tasks_failed_count = 0
        self.tasks_dep_fail_count = 0

        self.monitoring = config.monitoring
        # hub address and port for interchange to connect
        self.hub_address = None  # type: Optional[str]
        self.hub_interchange_port = None  # type: Optional[int]
        if self.monitoring:
            if self.monitoring.logdir is None:
                self.monitoring.logdir = self.run_dir
            self.hub_address = self.monitoring.hub_address
            self.hub_interchange_port = self.monitoring.start(self.run_id)

        self.time_began = datetime.datetime.now()
        self.time_completed = None # type: Optional[datetime.datetime]

        # TODO: make configurable
        logger.info("Run id is: " + self.run_id)

        self.workflow_name = None
        if self.monitoring is not None and self.monitoring.workflow_name is not None:
            self.workflow_name = self.monitoring.workflow_name
        else:
            for frame in inspect.stack():
                fname = os.path.basename(str(frame.filename))
                parsl_file_names = ['dflow.py', 'typeguard.py', '__init__.py']
                # Find first file name not considered a parsl file
                if fname not in parsl_file_names:
                    self.workflow_name = fname
                    break
            else:
                self.workflow_name = "unnamed"

        self.workflow_version = str(self.time_began.replace(microsecond=0))
        if self.monitoring is not None and self.monitoring.workflow_version is not None:
            self.workflow_version = self.monitoring.workflow_version

        workflow_info = {
                'python_version': "{}.{}.{}".format(sys.version_info.major,
                                                    sys.version_info.minor,
                                                    sys.version_info.micro),
                'parsl_version': get_version(),
                "time_began": self.time_began,
                'time_completed': None,
                'workflow_duration': None,
                'run_id': self.run_id,
                'workflow_name': self.workflow_name,
                'workflow_version': self.workflow_version,
                'rundir': self.run_dir,
                'tasks_completed_count': self.tasks_completed_count,
                'tasks_failed_count': self.tasks_failed_count,
                'user': getuser(),
                'host': gethostname(),
        }

        if self.monitoring:
            self.monitoring.send(MessageType.WORKFLOW_INFO,
                                 workflow_info)

        checkpoints = self.load_checkpoints(config.checkpoint_files)
        self.memoizer = Memoizer(self, memoize=config.app_cache, checkpoint=checkpoints)
        self.checkpointed_tasks = 0
        self._checkpoint_timer = None
        self.checkpoint_mode = config.checkpoint_mode

        # the flow control keeps track of executors and provider task states;
        # must be set before executors are added since add_executors calls
        # flowcontrol.add_executors.
        self.flowcontrol = FlowControl(self)

        self.executors = {} # type: Dict[str, ParslExecutor]
        self.data_manager = DataManager(self)
        data_manager_executor = ThreadPoolExecutor(max_threads=config.data_management_max_threads, label='data_manager')
        self.add_executors(config.executors + [data_manager_executor])

        if self.checkpoint_mode == "periodic":
            try:
                if config.checkpoint_period is None:
                    raise ValueError("Checkpoint period cannot be none with periodic checkpoint mode")
                    # TODO: a more type driven approach to this would be to make a single checkpoint
                    # configuration super-type, where a 'periodic' subtype would contain the
                    # period time data, but the other subtypes would not.
                else:
                    h, m, s = map(int, config.checkpoint_period.split(':'))
                    checkpoint_period = (h * 3600) + (m * 60) + s
                    self._checkpoint_timer = Timer(self.checkpoint, interval=checkpoint_period, name="Checkpoint")
            except Exception:
                logger.error("invalid checkpoint_period provided: {0} expected HH:MM:SS".format(config.checkpoint_period))
                self._checkpoint_timer = Timer(self.checkpoint, interval=(30 * 60), name="Checkpoint")

        self.task_count = 0
        self.tasks = {} # type: Dict[int, TaskRecord]
        self.submitter_lock = threading.Lock()

        atexit.register(self.atexit_cleanup)

    def _create_task_log_info(self, task_id: int, fail_mode: str) -> Dict[str, Any]:
        """
        Create the dictionary that will be included in the log.
        """

        # because self.tasks[task_id] is now a TaskRecord not a Dict[str,...], type checking
        # can't do enough type checking if just iterating over this list of keys to copy
        # and the assignments need to be written out explicitly.

        task_log_info = {} # type: Dict[str, Any]

        task_log_info["task_func_name"] = self.tasks[task_id]['func_name']
        task_log_info["task_fn_hash"] = self.tasks[task_id]['fn_hash']
        task_log_info["task_memoize"] = self.tasks[task_id]['memoize']
        task_log_info["task_hashsum"] = self.tasks[task_id]['memoize']
        task_log_info["task_fail_count"] = self.tasks[task_id]['fail_count']
        task_log_info["task_status"] = self.tasks[task_id]['status']
        task_log_info["task_id"] = self.tasks[task_id]['id']
        task_log_info["task_time_submitted"] = self.tasks[task_id]['time_submitted']
        task_log_info["task_time_returned"] = self.tasks[task_id]['time_returned']
        task_log_info["task_executor"] = self.tasks[task_id]['executor']

        task_log_info['run_id'] = self.run_id
        task_log_info['timestamp'] = datetime.datetime.now()
        task_log_info['task_status_name'] = self.tasks[task_id]['status'].name
        task_log_info['tasks_failed_count'] = self.tasks_failed_count
        task_log_info['tasks_completed_count'] = self.tasks_completed_count
        task_log_info['task_inputs'] = str(self.tasks[task_id]['kwargs'].get('inputs', None))
        task_log_info['task_outputs'] = str(self.tasks[task_id]['kwargs'].get('outputs', None))
        task_log_info['task_stdin'] = self.tasks[task_id]['kwargs'].get('stdin', None)
        stdout_spec = self.tasks[task_id]['kwargs'].get('stdout', None)
        stderr_spec = self.tasks[task_id]['kwargs'].get('stderr', None)
        try:
            stdout_name, _ = get_std_fname_mode('stdout', stdout_spec)
        except Exception as e:
            logger.warning("Incorrect stdout format {} for Task {}".format(stdout_spec, task_id))
            stdout_name = str(e)
        try:
            stderr_name, _ = get_std_fname_mode('stderr', stderr_spec)
        except Exception as e:
            logger.warning("Incorrect stderr format {} for Task {}".format(stderr_spec, task_id))
            stderr_name = str(e)
        task_log_info['task_stdout'] = stdout_name
        task_log_info['task_stderr'] = stderr_name
        task_log_info['task_fail_history'] = None
        if self.tasks[task_id]['fail_history'] is not None:
            task_log_info['task_fail_history'] = ",".join(self.tasks[task_id]['fail_history'])
        task_log_info['task_depends'] = None
        task_log_info['task_depends'] = ",".join([str(t.tid) for t in self.tasks[task_id]['depends']
                                                      if isinstance(t, AppFuture) or isinstance(t, DataFuture)])
        task_log_info['task_elapsed_time'] = None

        # explicit variables for None reasoning
        time_returned = self.tasks[task_id]['time_returned']
        time_submitted = self.tasks[task_id]['time_submitted']
        if time_returned is not None and time_submitted is not None:
            task_log_info['task_elapsed_time'] = (time_returned - time_submitted).total_seconds()
        task_log_info['task_fail_mode'] = fail_mode
        return task_log_info

    def _count_deps(self, depends: List[object]) -> int:
        """Internal.

        Count the number of unresolved futures in the list depends.
        """
        count = 0
        for dep in depends:
            if isinstance(dep, Future):
                if not dep.done():
                    count += 1

        return count

    @property
    def config(self) -> Config:
        """Returns the fully initialized config that the DFK is actively using.

        Returns:
             - config (dict)
        """
        return self._config

    def handle_exec_update(self, task_id: int, future: Future) -> None:
        """This function is called only as a callback from an execution
        attempt reaching a final state (either successfully or failing).

        It will launch retries if necessary, and update the task
        structure.

        Args:
             task_id (int) : Task id ## TODO: push up change to remove this being a UUID
             future (Future) : The future object corresponding to the task which
             makes this callback
        """

        if not isinstance(task_id, int):
            raise ValueError("BENC manual type check 1")

        try:
            res = future.result()
            if isinstance(res, RemoteExceptionWrapper):
                res.reraise()

        except Exception as e:
            logger.debug("Task {} failed".format(task_id))
            # We keep the history separately, since the future itself could be
            # tossed.
            self.tasks[task_id]['fail_history'].append(str(e))
            self.tasks[task_id]['fail_count'] += 1

            if not self._config.lazy_errors:
                logger.exception("Eager fail, skipping retry logic")
                self.tasks[task_id]['status'] = States.failed
                if self.monitoring:
                    task_log_info = self._create_task_log_info(task_id, 'eager')
                    self.monitoring.send(MessageType.TASK_INFO, task_log_info)
                return

            if self.tasks[task_id]['status'] == States.dep_fail:
                logger.info("Task {} failed due to dependency failure so skipping retries".format(task_id))
            elif self.tasks[task_id]['fail_count'] <= self._config.retries:
                self.tasks[task_id]['status'] = States.pending
                logger.info("Task {} marked for retry".format(task_id))

            else:
                logger.exception("Task {} failed after {} retry attempts".format(task_id,
                                                                                 self._config.retries))
                self.tasks[task_id]['status'] = States.failed
                self.tasks_failed_count += 1
                self.tasks[task_id]['time_returned'] = datetime.datetime.now()

        else:
            self.tasks[task_id]['status'] = States.done
            self.tasks_completed_count += 1

            logger.info("Task {} completed".format(task_id))
            self.tasks[task_id]['time_returned'] = datetime.datetime.now()

        if self.tasks[task_id]['app_fu'].stdout is not None:
            logger.info("Standard output for task {} available at {}".format(task_id, self.tasks[task_id]['app_fu'].stdout))
        if self.tasks[task_id]['app_fu'].stderr is not None:
            logger.info("Standard error for task {} available at {}".format(task_id, self.tasks[task_id]['app_fu'].stderr))

        if self.monitoring:
            task_log_info = self._create_task_log_info(task_id, 'lazy')
            self.monitoring.send(MessageType.TASK_INFO, task_log_info)

        # it might be that in the course of the update, we've gone back to being
        # pending - in which case, we should consider ourself for relaunch
        if self.tasks[task_id]['status'] == States.pending:
            self.launch_if_ready(task_id)

        with self.tasks[task_id]['app_fu']._update_lock:

            if not future.done():
                raise ValueError("done callback called, despite future not reporting itself as done")

            try:
                res = future.result()
                if isinstance(res, RemoteExceptionWrapper):
                    res.reraise()
                self.tasks[task_id]['app_fu'].set_result(future.result())

            except Exception as e:
<<<<<<< HEAD
                # we're getting a callabck where future is an arbitrary Future (from the executor) and we've assumed that parsl has decorated it somehow with a retries_left attibute... but the type system doesn't reflect that. TODO: use some protocol based retries_left detection, or perhaps move the retries count into the task record rather than the executor future?
                detyped_future = cast(Any, future)

                if detyped_future.retries_left > 0:
=======
                if self.tasks[task_id]['retries_left'] > 0:
>>>>>>> 76a8c56e
                    # ignore this exception, because assume some later
                    # parent executor, started external to this class,
                    # will provide the answer
                    pass
                else:
                    self.tasks[task_id]['app_fu'].set_exception(e)

        return

    def handle_app_update(self, task_id: int, future: AppFuture) -> None:
        """This function is called as a callback when an AppFuture
        is in its final state.

        It will trigger post-app processing such as checkpointing.

        Args:
             task_id (int) : Task id  [TODO: update master docs - not an int]
             future (Future) : The relevant app future (which should be
                 consistent with the task structure 'app_fu' entry

        """

        if not self.tasks[task_id]['app_fu'].done():
            logger.error("Internal consistency error: app_fu is not done for task {}".format(task_id))
        if not self.tasks[task_id]['app_fu'] == future:
            logger.error("Internal consistency error: callback future is not the app_fu in task structure, for task {}".format(task_id))

        self.memoizer.update_memo(task_id, self.tasks[task_id], future)

        if self.checkpoint_mode == 'task_exit':
            self.checkpoint(tasks=[task_id])

        # If checkpointing is turned on, wiping app_fu is left to the checkpointing code
        # else we wipe it here.
        if self.checkpoint_mode is None:
            self.wipe_task(task_id)
        return

    def wipe_task(self, task_id: int) -> None:
        """ Remove task with task_id from the internal tasks table
        """
        del self.tasks[task_id]

    @staticmethod
    def check_staging_inhibited(kwargs: Dict[str, Any]) -> bool:
        return kwargs.get('staging_inhibit_output', False)

    def launch_if_ready(self, task_id: int) -> None:
        """
        launch_if_ready will launch the specified task, if it is ready
        to run (for example, without dependencies, and in pending state).

        This should be called by any piece of the DataFlowKernel that
        thinks a task may have become ready to run.

        It is not an error to call launch_if_ready on a task that is not
        ready to run - launch_if_ready will not incorrectly launch that
        task.

        launch_if_ready is thread safe, so may be called from any thread
        or callback.
        """
        # after launching the task, self.tasks[task_id] is no longer
        # guaranteed to exist (because it can complete fast as part of the
        # submission - eg memoization)
        task_record = self.tasks.get(task_id)
        if task_record is None:
            # assume this task has already been processed to completion
            logger.info("Task {} has no task record. Assuming it has already been processed to completion.".format(task_id))
            return
        if self._count_deps(task_record['depends']) == 0:

            # We can now launch *task*
            new_args, kwargs, exceptions = self.sanitize_and_wrap(task_id,
                                                                  task_record['args'],
                                                                  task_record['kwargs'])
            task_record['args'] = new_args
            task_record['kwargs'] = kwargs
            if not exceptions:
                # There are no dependency errors
                exec_fu = None  # type: Optional[Future[Any]]
                # Acquire a lock, retest the state, launch
                with task_record['task_launch_lock']:
                    if task_record['status'] == States.pending:
                        exec_fu = self.launch_task(
                            task_id, task_record['func'], *new_args, **kwargs)

            else:
                logger.info(
                    "Task {} failed due to dependency failure".format(task_id))
                # Raise a dependency exception
                task_record['status'] = States.dep_fail
                self.tasks_dep_fail_count += 1

                if self.monitoring is not None:
                    task_log_info = self._create_task_log_info(task_id, 'lazy')
                    self.monitoring.send(MessageType.TASK_INFO, task_log_info)

                self.tasks[task_id]['retries_left'] = 0
                exec_fu = Future()
<<<<<<< HEAD
                exec_fu.retries_left = 0  # type: ignore
=======
>>>>>>> 76a8c56e
                exec_fu.set_exception(DependencyError(exceptions,
                                                      task_id,
                                                      None))

            if exec_fu:

                try:
                    exec_fu.add_done_callback(partial(self.handle_exec_update, task_id))
                except Exception as e:
                    logger.error("add_done_callback got an exception {} which will be ignored".format(e))

                task_record['exec_fu'] = exec_fu

    def launch_task(self, task_id: int, executable: Callable, *args: Tuple[Any, ...], **kwargs: Dict[str, Any]) -> Future:
        """Handle the actual submission of the task to the executor layer.

        If the app task has the executors attributes not set (default=='all')
        the task is launched on a randomly selected executor from the
        list of executors. This behavior could later be updated to support
        binding to executors based on user specified criteria.

        If the app task specifies a particular set of executors, it will be
        targeted at those specific executors.

        Args:
            task_id (int) : A uuid string that uniquely identifies the task
            executable (callable) : A callable object
            args (list of positional args)
            kwargs (arbitrary keyword arguments)


        Returns:
            Future that tracks the execution of the submitted executable
        """
        self.tasks[task_id]['time_submitted'] = datetime.datetime.now()

        memo_fu = self.memoizer.check_memo(task_id, self.tasks[task_id])
        if memo_fu:
            logger.info("Reusing cached result for task {}".format(task_id))
            return memo_fu

        executor_label = self.tasks[task_id]["executor"]
        try:
            executor = self.executors[executor_label]
        except Exception:
            logger.exception("Task {} requested invalid executor {}: config is\n{}".format(task_id, executor_label, self._config))
            raise ValueError("Task {} requested invalid executor {}".format(task_id, executor_label))

        if self.monitoring is not None and self.monitoring.resource_monitoring_enabled:
            wrapper_logging_level = logging.DEBUG if self.monitoring.monitoring_debug else logging.INFO
            executable = self.monitoring.monitor_wrapper(executable, task_id,
                                                         self.monitoring.monitoring_hub_url,
                                                         self.run_id,
                                                         wrapper_logging_level,
                                                         self.monitoring.resource_monitoring_interval)

        with self.submitter_lock:
            exec_fu = executor.submit(executable, *args, **kwargs)
        self.tasks[task_id]['status'] = States.launched
        if self.monitoring is not None:
            task_log_info = self._create_task_log_info(task_id, 'lazy')
            self.monitoring.send(MessageType.TASK_INFO, task_log_info)

<<<<<<< HEAD
        # exec_fu is an arbitrary future so it doesn't have a retries_left attribute
        # see notes about this elsewhere about moving that value into the task structure
        # out of the exec future
        cast(Any, exec_fu).retries_left = self._config.retries - \
=======
        self.tasks[task_id]['retries_left'] = self._config.retries - \
>>>>>>> 76a8c56e
            self.tasks[task_id]['fail_count']
        logger.info("Task {} launched on executor {}".format(task_id, executor.label))
        return exec_fu

    def _add_input_deps(self, executor: str, args: Sequence[Any], kwargs: Dict[str, Any], func: Callable) -> Tuple[Sequence[Any], Dict[str, Any], Callable]:
        """Look for inputs of the app that are files. Give the data manager
        the opportunity to replace a file with a data future for that file,
        for example wrapping the result of a staging action.

        Args:
            - executor (str) : executor where the app is going to be launched
            - args (List) : Positional args to app function
            - kwargs (Dict) : Kwargs to app function
            - func : the function that will be invoked

        Returns:   args, kwargs, (replacement, wrapping) function
        """

        # Return if the task is _*_stage_in
        if executor == 'data_manager':
            return args, kwargs, func

        inputs = kwargs.get('inputs', [])
        for idx, f in enumerate(inputs):
            (inputs[idx], func) = self.data_manager.optionally_stage_in(f, func, executor)

        for kwarg, f in kwargs.items():
            (kwargs[kwarg], func) = self.data_manager.optionally_stage_in(f, func, executor)

        newargs = list(args)
        for idx, f in enumerate(newargs):
            (newargs[idx], func) = self.data_manager.optionally_stage_in(f, func, executor)

        return tuple(newargs), kwargs, func

    def _add_output_deps(self, executor: str, args: Sequence[Any], kwargs: Dict[str, Any], app_fut: AppFuture, func: Callable) -> Callable:
        logger.debug("Adding output dependencies")
        outputs = kwargs.get('outputs', [])
        app_fut._outputs = []
        for idx, f in enumerate(outputs):
            if isinstance(f, File) and not self.check_staging_inhibited(kwargs):
                # replace a File with a DataFuture - either completing when the stageout
                # future completes, or if no stage out future is returned, then when the
                # app itself completes.

                # The staging code will get a clean copy which it is allowed to mutate,
                # while the DataFuture-contained original will not be modified by any staging.
                f_copy = f.cleancopy()
                outputs[idx] = f_copy

                logger.debug("Submitting stage out for output file {}".format(repr(f)))
                stageout_fut = self.data_manager.stage_out(f_copy, executor, app_fut)
                if stageout_fut:
                    logger.debug("Adding a dependency on stageout future for {}".format(repr(f)))
                    app_fut._outputs.append(DataFuture(stageout_fut, f, tid=app_fut.tid))
                else:
                    logger.debug("No stageout dependency for {}".format(repr(f)))
                    app_fut._outputs.append(DataFuture(app_fut, f, tid=app_fut.tid))

                # this is a hook for post-task stageout
                # note that nothing depends on the output - which is maybe a bug
                # in the not-very-tested stageout system?
                newfunc = self.data_manager.replace_task_stage_out(f_copy, func, executor)
                if newfunc:
                    func = newfunc
            else:
                logger.debug("Not performing staging for: {}".format(repr(f)))
                app_fut._outputs.append(DataFuture(app_fut, f, tid=app_fut.tid))
        return func

    def _gather_all_deps(self, args: Sequence[Any], kwargs: Dict[str, Any]) -> List[Any]: # this should be a list of Futures-with-a-tid-annotation-on-them which would need a protocol class change. see sanitize_and_wrap for a place where expecting any future to have a tid too.
        """Count the number of unresolved futures on which a task depends.

        Args:
            - args (List[args]) : The list of args list to the fn
            - kwargs (Dict{kwargs}) : The dict of all kwargs passed to the fn

        Returns:
            - count, [list of dependencies]

        """
        # Check the positional args
        depends = []

        def check_dep(d: Any) -> None:
            if isinstance(d, Future):
                depends.extend([d])

        for dep in args:
            check_dep(dep)

        # Check for explicit kwargs ex, fu_1=<fut>
        for key in kwargs:
            dep = kwargs[key]
            check_dep(dep)

        # Check for futures in inputs=[<fut>...]
        for dep in kwargs.get('inputs', []):
            check_dep(dep)

        return depends


    def sanitize_and_wrap(self, task_id: int, args: Sequence[Any], kwargs: Dict[str, Any]) -> Tuple[List[Any], Dict[str, Any], List[Exception]]:
        """This function should be called only when all the futures we track have been resolved.

        If the user hid futures a level below, we will not catch
        it, and will (most likely) result in a type error.

        Args:
             task_id (int) : Task id
             args (List) : Positional args to app function
             kwargs (Dict) : Kwargs to app function

        Return:
             partial function evaluated with all dependencies in  args, kwargs and kwargs['inputs'] evaluated.


        TODO: mypy note: we take a *tuple* of args but return a *list* of args. That's an (unintentional?) change of type of arg structure which leads me to try to represent the args in TaskRecord as a Sequence 

        """
        dep_failures = []

        # Replace item in args
        new_args = []
        for dep in args:
            if isinstance(dep, Future):
                try:
                    new_args.extend([dep.result()])
                except Exception as e:
                    dep_failures.extend([e])
            else:
                new_args.extend([dep])

        # Check for explicit kwargs ex, fu_1=<fut>
        for key in kwargs:
            dep = kwargs[key]
            if isinstance(dep, Future):
                try:
                    kwargs[key] = dep.result()
                except Exception as e:
                    dep_failures.extend([e])

        # Check for futures in inputs=[<fut>...]
        if 'inputs' in kwargs:
            new_inputs = []
            for dep in kwargs['inputs']:
                if isinstance(dep, Future):
                    try:
                        new_inputs.extend([dep.result()])
                    except Exception as e:
                        dep_failures.extend([e])

                else:
                    new_inputs.extend([dep])
            kwargs['inputs'] = new_inputs

        return new_args, kwargs, dep_failures

    def submit(self, func: Callable, app_args: Sequence[Any], executors: Union[str, List[str]] ='all', fn_hash: Optional[str] =None, cache: bool =False, ignore_for_cache: List[str] = [], app_kwargs: Dict[str, Any]={}) -> AppFuture:
        """Add task to the dataflow system.

        If the app task has the executors attributes not set (default=='all')
        the task will be launched on a randomly selected executor from the
        list of executors. If the app task specifies a particular set of
        executors, it will be targeted at the specified executors.

        >>> IF all deps are met:
        >>>   send to the runnable queue and launch the task
        >>> ELSE:
        >>>   post the task in the pending queue

        Args:
            - func : A function object

        KWargs :
            - app_args : Args to the function
            - executors (list or string) : List of executors this call could go to.
                    Default='all'
            - fn_hash (Str) : Hash of the function and inputs
                    Default=None
            - cache (Bool) : To enable memoization or not
            - ignore_for_cache (list) : List of kwargs to be ignored for memoization/checkpointing
            - app_kwargs (dict) : Rest of the kwargs to the fn passed as dict.

        Returns:
               (AppFuture) [DataFutures,]

        """

        if self.cleanup_called:
            raise ValueError("Cannot submit to a DFK that has been cleaned up")

        task_id = self.task_count
        self.task_count += 1
        if isinstance(executors, str) and executors.lower() == 'all':
            choices = list(e for e in self.executors if e != 'data_manager')
        elif isinstance(executors, list):
            choices = executors
        else:
            raise ValueError("Task {} supplied invalid type for executors: {}".format(task_id, type(executors)))
        executor = random.choice(choices)

        # The below uses func.__name__ before it has been wrapped by any staging code.

        label = app_kwargs.get('label')
        for kw in ['stdout', 'stderr']:
            if kw in app_kwargs:
                if app_kwargs[kw] == parsl.AUTO_LOGNAME:
                    app_kwargs[kw] = os.path.join(
                                self.run_dir,
                                'task_logs',
                                str(int(task_id / 10000)).zfill(4),  # limit logs to 10k entries per directory
                                'task_{}_{}{}.{}'.format(
                                    str(task_id).zfill(4),
                                    func.__name__,
                                    '' if label is None else '_{}'.format(label),
                                    kw)
                    )

        task_def = {'executor': executor,
                    'func_name': func.__name__,
                    'fn_hash': fn_hash,
                    'memoize': cache,
                    'hashsum': None,
                    'exec_fu': None,
                    'fail_count': 0,
                    'fail_history': [],
                    'ignore_for_cache': ignore_for_cache,
                    'status': States.unsched,
                    'id': task_id,
                    'time_submitted': None,
                    'time_returned': None}  # type: TaskRecord

        app_fu = AppFuture(task_def)

        # Transform remote input files to data futures
        app_args, app_kwargs, func = self._add_input_deps(executor, app_args, app_kwargs, func)

        func = self._add_output_deps(executor, app_args, app_kwargs, app_fu, func)

        task_def.update({
                    'args': app_args,
                    'func': func,
                    'kwargs': app_kwargs,
                    'app_fu': app_fu})

        if task_id in self.tasks:
            raise DuplicateTaskError(
                "internal consistency error: Task {0} already exists in task list".format(task_id))
        else:
            self.tasks[task_id] = task_def

        # Get the list of dependencies for the task
        depends = self._gather_all_deps(app_args, app_kwargs)
        self.tasks[task_id]['depends'] = depends

        depend_descs = []
        for d in depends:
            if isinstance(d, AppFuture) or isinstance(d, DataFuture):
                depend_descs.append("task {}".format(d.tid))
            else:
                depend_descs.append(repr(d))

        if depend_descs != []:
            waiting_message = "waiting on {}".format(", ".join(depend_descs))
        else:
            waiting_message = "not waiting on any dependency"

        logger.info("Task {} submitted for App {}, {}".format(task_id,
                                                              task_def['func_name'],
                                                              waiting_message))

        self.tasks[task_id]['task_launch_lock'] = threading.Lock()

        app_fu.add_done_callback(partial(self.handle_app_update, task_id))
        self.tasks[task_id]['status'] = States.pending
        logger.debug("Task {} set to pending state with AppFuture: {}".format(task_id, task_def['app_fu']))

        # at this point add callbacks to all dependencies to do a launch_if_ready
        # call whenever a dependency completes.

        # we need to be careful about the order of setting the state to pending,
        # adding the callbacks, and caling launch_if_ready explicitly once always below.

        # I think as long as we call launch_if_ready once after setting pending, then
        # we can add the callback dependencies at any point: if the callbacks all fire
        # before then, they won't cause a launch, but the one below will. if they fire
        # after we set it pending, then the last one will cause a launch, and the
        # explicit one won't.

        for d in depends:

            def callback_adapter(dep_fut: Future) -> None:
                self.launch_if_ready(task_id)

            try:
                d.add_done_callback(callback_adapter)
            except Exception as e:
                logger.error("add_done_callback got an exception {} which will be ignored".format(e))

        self.launch_if_ready(task_id)

        return task_def['app_fu']

    # it might also be interesting to assert that all DFK
    # tasks are in a "final" state (3,4,5) when the DFK
    # is closed down, and report some kind of warning.
    # although really I'd like this to drain properly...
    # and a drain function might look like this.
    # If tasks have their states changed, this won't work properly
    # but we can validate that...
    def log_task_states(self) -> None:
        logger.info("Summary of tasks in DFK:")

        keytasks = {state: 0 for state in States}

        for tid in self.tasks:
            keytasks[self.tasks[tid]['status']] += 1
        # Fetch from counters since tasks get wiped
        keytasks[States.done] = self.tasks_completed_count
        keytasks[States.failed] = self.tasks_failed_count
        keytasks[States.dep_fail] = self.tasks_dep_fail_count

        for state in States:
            if keytasks[state]:
                logger.info("Tasks in state {}: {}".format(str(state), keytasks[state]))

        total_summarized = sum(keytasks.values())
        if total_summarized != self.task_count:
            logger.error("Task count summarisation was inconsistent: summarised {} tasks, but task counters registered {} tasks".format(
                total_summarized, self.task_count))
        logger.info("End of summary")

    def _create_remote_dirs_over_channel(self, provider: ExecutionProvider, channel: Channel) -> None:
        """ Create script directories across a channel

        Parameters
        ----------
        provider: Provider obj
           Provider for which scritps dirs are being created
        channel: Channel obk
           Channel over which the remote dirs are to be created
        """
        run_dir = self.run_dir
        if channel.script_dir is None:
            channel.script_dir = os.path.join(run_dir, 'submit_scripts')

            # Only create dirs if we aren't on a shared-fs
            if not channel.isdir(run_dir):
                parent, child = pathlib.Path(run_dir).parts[-2:]
                remote_run_dir = os.path.join(parent, child)
                channel.script_dir = os.path.join(remote_run_dir, 'remote_submit_scripts')
                provider.script_dir = os.path.join(run_dir, 'local_submit_scripts')

        channel.makedirs(channel.script_dir, exist_ok=True)

    def add_executors(self, executors: Sequence[ParslExecutor]) -> None:
        for executor in executors:
            executor.run_dir = self.run_dir
            executor.hub_address = self.hub_address
            executor.hub_port = self.hub_interchange_port
            if hasattr(executor, 'provider'):
                if hasattr(executor.provider, 'script_dir'):
                    executor.provider.script_dir = os.path.join(self.run_dir, 'submit_scripts')
                    os.makedirs(executor.provider.script_dir, exist_ok=True)

                    if isinstance(executor.provider, MultiChanneled):
                        logger.debug("Creating script_dir across multiple channels")
                        for channel in executor.provider.channels:
                            self._create_remote_dirs_over_channel(executor.provider, channel)
                    elif isinstance(executor.provider, Channeled):
                        self._create_remote_dirs_over_channel(executor.provider, executor.provider.channel)
                    else:
                        raise ValueError("Assuming executor.provider has channel(s) based on it having provider/script_dir, but actually it isn't a (Multi)Channeled instance. provider = {}".format(executor.provider))

            self.executors[executor.label] = executor
            executor.start()
        self.flowcontrol.add_executors(executors)

    def atexit_cleanup(self) -> None:
        if not self.cleanup_called:
            self.cleanup()

    def wait_for_current_tasks(self) -> None:
        """Waits for all tasks in the task list to be completed, by waiting for their
        AppFuture to be completed. This method will not necessarily wait for any tasks
        added after cleanup has started (such as data stageout?)
        """

        logger.info("Waiting for all remaining tasks to complete")
        for task_id in self.tasks:
            # .exception() is a less exception throwing way of
            # waiting for completion than .result()
            fut = self.tasks[task_id]['app_fu']
            if not fut.done():
                logger.debug("Waiting for task {} to complete".format(task_id))
                fut.exception()
        logger.info("All remaining tasks completed")

    def cleanup(self) -> None:
        """DataFlowKernel cleanup.

        This involves releasing all resources explicitly.

        If the executors are managed by the DFK, then we call scale_in on each of
        the executors and call executor.shutdown. Otherwise, executor cleanup is left to
        the user.
        """
        logger.info("DFK cleanup initiated")

        # this check won't detect two DFK cleanups happening from
        # different threads extremely close in time because of
        # non-atomic read/modify of self.cleanup_called
        if self.cleanup_called:
            raise Exception("attempt to clean up DFK when it has already been cleaned-up")
        self.cleanup_called = True

        self.log_task_states()

        # Checkpointing takes priority over the rest of the tasks
        # checkpoint if any valid checkpoint method is specified
        if self.checkpoint_mode is not None:
            self.checkpoint()

            if self._checkpoint_timer:
                logger.info("Stopping checkpoint timer")
                self._checkpoint_timer.close()

        # Send final stats
        self.usage_tracker.send_message()
        self.usage_tracker.close()

        logger.info("Terminating flow_control and strategy threads")
        self.flowcontrol.close()

        for executor in self.executors.values():
            if executor.managed:
                if executor.scaling_enabled:
                    job_ids = executor.provider.resources.keys()
                    executor.scale_in(len(job_ids))
                executor.shutdown()

        self.time_completed = datetime.datetime.now()

        if self.monitoring:
            self.monitoring.send(MessageType.WORKFLOW_INFO,
                                 {'tasks_failed_count': self.tasks_failed_count,
                                  'tasks_completed_count': self.tasks_completed_count,
                                  "time_began": self.time_began,
                                  'time_completed': self.time_completed,
                                  'workflow_duration': (self.time_completed - self.time_began).total_seconds(),
                                  'run_id': self.run_id, 'rundir': self.run_dir})

            self.monitoring.close()

        logger.info("DFK cleanup complete")

    def checkpoint(self, tasks: Optional[List[int]]=None) -> str:
        """Checkpoint the dfk incrementally to a checkpoint file.

        When called, every task that has been completed yet not
        checkpointed is checkpointed to a file.

        Kwargs:
            - tasks (List of task ids) : List of task ids to checkpoint. Default=None
                                         if set to None or [], we iterate over all tasks held by the DFK.

        .. note::
            Checkpointing only works if memoization is enabled

        Returns:
            Checkpoint dir if checkpoints were written successfully.
            By default the checkpoints are written to the RUNDIR of the current
            run under RUNDIR/checkpoints/{tasks.pkl, dfk.pkl}
        """
        with self.checkpoint_lock:
            # checkpoint_queue = None   # this line is unused - we always assign a new value in the following if statement # TODO push this removal to master
            if tasks:
                checkpoint_queue = tasks  # type: Iterable[int]
            else:
                checkpoint_queue = list(self.tasks.keys())

            checkpoint_dir = '{0}/checkpoint'.format(self.run_dir)
            checkpoint_dfk = checkpoint_dir + '/dfk.pkl'
            checkpoint_tasks = checkpoint_dir + '/tasks.pkl'

            if not os.path.exists(checkpoint_dir):
                os.makedirs(checkpoint_dir, exist_ok=True)

            with open(checkpoint_dfk, 'wb') as f:
                state = {'rundir': self.run_dir,
                         'task_count': self.task_count
                         }
                pickle.dump(state, f)

            count = 0

            with open(checkpoint_tasks, 'ab') as f:
                for task_id in checkpoint_queue:
                    if task_id in self.tasks and \
                       self.tasks[task_id]['app_fu'] is not None and \
                       self.tasks[task_id]['app_fu'].done() and \
                       self.tasks[task_id]['app_fu'].exception() is None:
                        hashsum = self.tasks[task_id]['hashsum']
                        self.wipe_task(task_id)
                        if not hashsum:
                            continue
                        t = {'hash': hashsum,
                             'exception': None,
                             'result': None} # type: Dict[str, Any]
                        try:
                            # Asking for the result will raise an exception if
                            # the app had failed. Should we even checkpoint these?
                            # TODO : Resolve this question ?
                            r = self.memoizer.hash_lookup(hashsum).result()
                        except Exception as e:
                            t['exception'] = e
                        else:
                            t['result'] = r

                        # We are using pickle here since pickle dumps to a file in 'ab'
                        # mode behave like a incremental log.
                        pickle.dump(t, f)
                        count += 1
                        logger.debug("Task {} checkpointed".format(task_id))

            self.checkpointed_tasks += count

            if count == 0:
                if self.checkpointed_tasks == 0:
                    logger.warning("No tasks checkpointed so far in this run. Please ensure caching is enabled")
                else:
                    logger.debug("No tasks checkpointed in this pass.")
            else:
                logger.info("Done checkpointing {} tasks".format(count))

            return checkpoint_dir

    def _load_checkpoints(self, checkpointDirs: 'List[str]') -> 'Dict[str, Future[Any]]':
        """Load a checkpoint file into a lookup table.

        The data being loaded from the pickle file mostly contains input
        attributes of the task: func, args, kwargs, env...
        To simplify the check of whether the exact task has been completed
        in the checkpoint, we hash these input params and use it as the key
        for the memoized lookup table.

        Args:
            - checkpointDirs (list) : List of filepaths to checkpoints
              Eg. ['runinfo/001', 'runinfo/002']

        Returns:
            - memoized_lookup_table (dict)
        """
        memo_lookup_table = {}

        for checkpoint_dir in checkpointDirs:
            logger.info("Loading checkpoints from {}".format(checkpoint_dir))
            checkpoint_file = os.path.join(checkpoint_dir, 'tasks.pkl')
            try:
                with open(checkpoint_file, 'rb') as f:
                    while True:
                        try:
                            data = pickle.load(f)
                            # Copy and hash only the input attributes
                            memo_fu = Future() #  type: Future[Any]
                            if data['exception']:
                                memo_fu.set_exception(data['exception'])
                            else:
                                memo_fu.set_result(data['result'])
                            memo_lookup_table[data['hash']] = memo_fu

                        except EOFError:
                            # Done with the checkpoint file
                            break
            except FileNotFoundError:
                reason = "Checkpoint file was not found: {}".format(
                    checkpoint_file)
                logger.error(reason)
                raise BadCheckpoint(reason)
            except Exception:
                reason = "Failed to load checkpoint: {}".format(
                    checkpoint_file)
                logger.error(reason)
                raise BadCheckpoint(reason)

            logger.info("Completed loading checkpoint: {0} with {1} tasks".format(checkpoint_file,
                                                                                  len(memo_lookup_table.keys())))
        return memo_lookup_table

    def load_checkpoints(self, checkpointDirs: Optional[List[str]]) -> 'Dict[str, Future[Any]]':
        """Load checkpoints from the checkpoint files into a dictionary.

        The results are used to pre-populate the memoizer's lookup_table

        Kwargs:
             - checkpointDirs (list) : List of run folder to use as checkpoints
               Eg. ['runinfo/001', 'runinfo/002']

        Returns:
             - dict containing, hashed -> future mappings
        """
        self.memo_lookup_table = None

        if not checkpointDirs:
            return {}

        if type(checkpointDirs) is not list:
            raise BadCheckpoint("checkpointDirs expects a list of checkpoints")

        return self._load_checkpoints(checkpointDirs)


class DataFlowKernelLoader(object):
    """Manage which DataFlowKernel is active.

    This is a singleton class containing only class methods. You should not
    need to instantiate this class.
    """

    _dfk = None # type: Optional[DataFlowKernel]

    @classmethod
    def clear(cls) -> None:
        """Clear the active DataFlowKernel so that a new one can be loaded."""
        cls._dfk = None

    @classmethod
    @typeguard.typechecked
    def load(cls, config: Optional[Config] = None) -> DataFlowKernel:
        """Load a DataFlowKernel.

        Args:
            - config (Config) : Configuration to load. This config will be passed to a
              new DataFlowKernel instantiation which will be set as the active DataFlowKernel.
        Returns:
            - DataFlowKernel : The loaded DataFlowKernel object.
        """
        if cls._dfk is not None:
            raise RuntimeError('Config has already been loaded')

        #  using new_dfk as an intermediate variable allows it to have
        #  the type DataFlowKernel, which is stricter than the type of
        #  cls._dfk : Optional[DataFlowKernel] and so we can return the
        #  correct type.
        if config is None:
            new_dfk = DataFlowKernel(Config())
        else:
            new_dfk = DataFlowKernel(config)

        cls._dfk = new_dfk
        return new_dfk

    @classmethod
    def wait_for_current_tasks(cls) -> None:
        """Waits for all tasks in the task list to be completed, by waiting for their
        AppFuture to be completed. This method will not necessarily wait for any tasks
        added after cleanup has started such as data stageout.
        """
        cls.dfk().wait_for_current_tasks()

    @classmethod
    def dfk(cls) -> DataFlowKernel:
        """Return the currently-loaded DataFlowKernel."""
        if cls._dfk is None:
            raise RuntimeError('Must first load config')
        return cls._dfk<|MERGE_RESOLUTION|>--- conflicted
+++ resolved
@@ -363,14 +363,7 @@
                 self.tasks[task_id]['app_fu'].set_result(future.result())
 
             except Exception as e:
-<<<<<<< HEAD
-                # we're getting a callabck where future is an arbitrary Future (from the executor) and we've assumed that parsl has decorated it somehow with a retries_left attibute... but the type system doesn't reflect that. TODO: use some protocol based retries_left detection, or perhaps move the retries count into the task record rather than the executor future?
-                detyped_future = cast(Any, future)
-
-                if detyped_future.retries_left > 0:
-=======
                 if self.tasks[task_id]['retries_left'] > 0:
->>>>>>> 76a8c56e
                     # ignore this exception, because assume some later
                     # parent executor, started external to this class,
                     # will provide the answer
@@ -471,10 +464,6 @@
 
                 self.tasks[task_id]['retries_left'] = 0
                 exec_fu = Future()
-<<<<<<< HEAD
-                exec_fu.retries_left = 0  # type: ignore
-=======
->>>>>>> 76a8c56e
                 exec_fu.set_exception(DependencyError(exceptions,
                                                       task_id,
                                                       None))
@@ -538,14 +527,7 @@
             task_log_info = self._create_task_log_info(task_id, 'lazy')
             self.monitoring.send(MessageType.TASK_INFO, task_log_info)
 
-<<<<<<< HEAD
-        # exec_fu is an arbitrary future so it doesn't have a retries_left attribute
-        # see notes about this elsewhere about moving that value into the task structure
-        # out of the exec future
-        cast(Any, exec_fu).retries_left = self._config.retries - \
-=======
         self.tasks[task_id]['retries_left'] = self._config.retries - \
->>>>>>> 76a8c56e
             self.tasks[task_id]['fail_count']
         logger.info("Task {} launched on executor {}".format(task_id, executor.label))
         return exec_fu
