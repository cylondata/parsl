--- conflicted
+++ resolved
@@ -212,11 +212,6 @@
         """
         Create the dictionary that will be included in the log.
         """
-<<<<<<< HEAD
-=======
-        info_to_monitor = ['func_name', 'memoize', 'hashsum', 'fail_count', 'fail_cost', 'status',
-                           'id', 'time_invoked', 'try_time_launched', 'time_returned', 'try_time_returned', 'executor']
->>>>>>> 2c734195
 
         # because self.tasks[task_id] is now a TaskRecord not a Dict[str,...], type checking
         # can't do enough type checking if just iterating over this list of keys to copy
@@ -240,6 +235,7 @@
         task_log_info['timestamp'] = datetime.datetime.now()
         task_log_info['task_status_name'] = task_record['status'].name
         task_log_info['tasks_failed_count'] = self.tasks_failed_count
+        task_log_info['tasks_failed_cost'] = self.tasks_failed_cost
         task_log_info['tasks_completed_count'] = self.tasks_completed_count
         task_log_info['tasks_memo_completed_count'] = self.tasks_memo_completed_count
         task_log_info['from_memo'] = task_record['from_memo']
