--- conflicted
+++ resolved
@@ -399,13 +399,8 @@
         del self.tasks[task_id]
 
     @staticmethod
-<<<<<<< HEAD
     def check_staging_inhibited(kwargs: Dict[str, Any]) -> bool:
-        return kwargs.get('staging_inhibit_output', False)
-=======
-    def check_staging_inhibited(kwargs):
         return kwargs.get('_parsl_staging_inhibit', False)
->>>>>>> b951ccc2
 
     def launch_if_ready(self, task_id: int) -> None:
         """
