import atexit
import logging
import os
import pathlib
import pickle
import random
import time
import traceback
import typeguard
import inspect
import threading
import sys
import datetime
from getpass import getuser
from typing import Any, Dict, List, Optional, Sequence
from uuid import uuid4
from socket import gethostname
from concurrent.futures import Future
from functools import partial

import parsl
from parsl.app.errors import RemoteExceptionWrapper
from parsl.app.futures import DataFuture
from parsl.config import Config
from parsl.data_provider.data_manager import DataManager
from parsl.data_provider.files import File
from parsl.dataflow.error import BadCheckpoint, ConfigurationError, DependencyError, DuplicateTaskError
from parsl.dataflow.flow_control import FlowControl, Timer
from parsl.dataflow.futures import AppFuture
from parsl.dataflow.memoization import Memoizer
from parsl.dataflow.rundirs import make_rundir
from parsl.dataflow.states import States, FINAL_STATES, FINAL_FAILURE_STATES
from parsl.dataflow.usage_tracking.usage import UsageTracker
from parsl.executors.threads import ThreadPoolExecutor
from parsl.utils import get_version, get_std_fname_mode

from parsl.monitoring.message_type import MessageType

from parsl.executors.high_throughput.executor import HighThroughputExecutor

logger = logging.getLogger(__name__)


class DataFlowKernel(object):
    """The DataFlowKernel adds dependency awareness to an existing executor.

    It is responsible for managing futures, such that when dependencies are resolved,
    pending tasks move to the runnable state.

    Here is a simplified diagram of what happens internally::

         User             |        DFK         |    Executor
        ----------------------------------------------------------
                          |                    |
               Task-------+> +Submit           |
             App_Fu<------+--|                 |
                          |  Dependencies met  |
                          |         task-------+--> +Submit
                          |        Ex_Fu<------+----|

    """

    def __init__(self, config=Config()):
        """Initialize the DataFlowKernel.

        Parameters
        ----------
        config : Config
            A specification of all configuration options. For more details see the
            :class:~`parsl.config.Config` documentation.
        """

        # this will be used to check cleanup only happens once
        self.cleanup_called = False

        if isinstance(config, dict):
            raise ConfigurationError(
                    'Expected `Config` class, received dictionary. For help, '
                    'see http://parsl.readthedocs.io/en/stable/stubs/parsl.config.Config.html')
        self._config = config
        self.run_dir = make_rundir(config.run_dir)

        if config.initialize_logging:
            parsl.set_file_logger("{}/parsl.log".format(self.run_dir), level=logging.DEBUG)

        logger.debug("Starting DataFlowKernel with config\n{}".format(config))

        logger.info("Parsl version: {}".format(get_version()))

        self.checkpoint_lock = threading.Lock()

        self.usage_tracker = UsageTracker(self)
        self.usage_tracker.send_message()

        # Monitoring
        self.run_id = str(uuid4())
        self.tasks_completed_count = 0
        self.tasks_memo_completed_count = 0
        self.tasks_failed_count = 0
        self.tasks_dep_fail_count = 0

        self.monitoring = config.monitoring
        # hub address and port for interchange to connect
        self.hub_address = None
        self.hub_interchange_port = None
        if self.monitoring:
            if self.monitoring.logdir is None:
                self.monitoring.logdir = self.run_dir
            self.hub_address = self.monitoring.hub_address
            self.hub_interchange_port = self.monitoring.start(self.run_id)

        self.time_began = datetime.datetime.now()
        self.time_completed = None

        # TODO: make configurable
        logger.info("Run id is: " + self.run_id)

        self.workflow_name = None
        if self.monitoring is not None and self.monitoring.workflow_name is not None:
            self.workflow_name = self.monitoring.workflow_name
        else:
            for frame in inspect.stack():
                logger.debug("Considering candidate for workflow name: {}".format(frame.filename))
                fname = os.path.basename(str(frame.filename))
                parsl_file_names = ['dflow.py', 'typeguard.py', '__init__.py']
                # Find first file name not considered a parsl file
                if fname not in parsl_file_names:
                    self.workflow_name = fname
                    logger.debug("Using {} as workflow name".format(fname))
                    break
            else:
                logger.debug("Could not choose a name automatically")
                self.workflow_name = "unnamed"

        self.workflow_version = str(self.time_began.replace(microsecond=0))
        if self.monitoring is not None and self.monitoring.workflow_version is not None:
            self.workflow_version = self.monitoring.workflow_version

        workflow_info = {
                'python_version': "{}.{}.{}".format(sys.version_info.major,
                                                    sys.version_info.minor,
                                                    sys.version_info.micro),
                'parsl_version': get_version(),
                "time_began": self.time_began,
                'time_completed': None,
                'run_id': self.run_id,
                'workflow_name': self.workflow_name,
                'workflow_version': self.workflow_version,
                'rundir': self.run_dir,
                'tasks_completed_count': self.tasks_completed_count,
                'tasks_failed_count': self.tasks_failed_count,
                'user': getuser(),
                'host': gethostname(),
        }

        if self.monitoring:
            self.monitoring.send(MessageType.WORKFLOW_INFO,
                                 workflow_info)

        checkpoints = self.load_checkpoints(config.checkpoint_files)
        self.memoizer = Memoizer(self, memoize=config.app_cache, checkpoint=checkpoints)
        self.checkpointed_tasks = 0
        self._checkpoint_timer = None
        self.checkpoint_mode = config.checkpoint_mode

        # the flow control keeps track of executors and provider task states;
        # must be set before executors are added since add_executors calls
        # flowcontrol.add_executors.
        self.flowcontrol = FlowControl(self)

        self.executors = {}
        self.data_manager = DataManager(self)
        parsl_internal_executor = ThreadPoolExecutor(max_threads=config.internal_tasks_max_threads, label='_parsl_internal')
        self.add_executors(config.executors + [parsl_internal_executor])

        if self.checkpoint_mode == "periodic":
            try:
                h, m, s = map(int, config.checkpoint_period.split(':'))
                checkpoint_period = (h * 3600) + (m * 60) + s
                self._checkpoint_timer = Timer(self.checkpoint, interval=checkpoint_period, name="Checkpoint")
            except Exception:
                logger.error("invalid checkpoint_period provided: {0} expected HH:MM:SS".format(config.checkpoint_period))
                self._checkpoint_timer = Timer(self.checkpoint, interval=(30 * 60), name="Checkpoint")

        self.task_count = 0
        self.tasks = {}
        self.submitter_lock = threading.Lock()

        atexit.register(self.atexit_cleanup)

    def _send_task_log_info(self, task_record):
        if self.monitoring:
            task_log_info = self._create_task_log_info(task_record)
            self.monitoring.send(MessageType.TASK_INFO, task_log_info)

    def _create_task_log_info(self, task_record):
        """
        Create the dictionary that will be included in the log.
        """
        info_to_monitor = ['func_name', 'memoize', 'hashsum', 'fail_count', 'status',
                           'id', 'time_invoked', 'try_time_launched', 'time_returned', 'try_time_returned', 'executor']

        task_log_info = {"task_" + k: task_record[k] for k in info_to_monitor}
        task_log_info['run_id'] = self.run_id
        task_log_info['try_id'] = task_record['try_id']
        task_log_info['timestamp'] = datetime.datetime.now()
        task_log_info['task_status_name'] = task_record['status'].name
        task_log_info['tasks_failed_count'] = self.tasks_failed_count
        task_log_info['tasks_completed_count'] = self.tasks_completed_count
        task_log_info['tasks_memo_completed_count'] = self.tasks_memo_completed_count
        task_log_info['from_memo'] = task_record['from_memo']
        task_log_info['task_inputs'] = str(task_record['kwargs'].get('inputs', None))
        task_log_info['task_outputs'] = str(task_record['kwargs'].get('outputs', None))
        task_log_info['task_stdin'] = task_record['kwargs'].get('stdin', None)
        stdout_spec = task_record['kwargs'].get('stdout', None)
        stderr_spec = task_record['kwargs'].get('stderr', None)
        try:
            stdout_name, _ = get_std_fname_mode('stdout', stdout_spec)
        except Exception as e:
            logger.warning("Incorrect stdout format {} for Task {}".format(stdout_spec, task_record['id']))
            stdout_name = str(e)
        try:
            stderr_name, _ = get_std_fname_mode('stderr', stderr_spec)
        except Exception as e:
            logger.warning("Incorrect stderr format {} for Task {}".format(stderr_spec, task_record['id']))
            stderr_name = str(e)
        task_log_info['task_stdout'] = stdout_name
        task_log_info['task_stderr'] = stderr_name
        task_log_info['task_fail_history'] = ",".join(task_record['fail_history'])
        task_log_info['task_depends'] = None
        if task_record['depends'] is not None:
            task_log_info['task_depends'] = ",".join([str(t.tid) for t in task_record['depends']
                                                      if isinstance(t, AppFuture) or isinstance(t, DataFuture)])

        j = task_record['joins']
        if isinstance(j, AppFuture) or isinstance(j, DataFuture):
            task_log_info['task_joins'] = j.tid
        else:
            task_log_info['task_joins'] = None
        return task_log_info

    def _count_deps(self, depends):
        """Internal.

        Count the number of unresolved futures in the list depends.
        """
        count = 0
        for dep in depends:
            if isinstance(dep, Future):
                if not dep.done():
                    count += 1

        return count

    @property
    def config(self):
        """Returns the fully initialized config that the DFK is actively using.

        Returns:
             - config (dict)
        """
        return self._config

    def handle_exec_update(self, task_id, future):
        """This function is called only as a callback from an execution
        attempt reaching a final state (either successfully or failing).

        It will launch retries if necessary, and update the task
        structure.

        Args:
             task_id (string) : Task id which is a uuid string
             future (Future) : The future object corresponding to the task which
             makes this callback
        """

        task_record = self.tasks[task_id]

        task_record['try_time_returned'] = datetime.datetime.now()

        if not future.done():
            raise ValueError("done callback called, despite future not reporting itself as done")

        try:
            res = self._unwrap_remote_exception_wrapper(future)

        except Exception as e:
            logger.debug("Task {} try {} failed".format(task_id, task_record['try_id']))
            # We keep the history separately, since the future itself could be
            # tossed.
            task_record['fail_history'].append(str(e))
            task_record['fail_count'] += 1

            if task_record['status'] == States.dep_fail:
                logger.info("Task {} failed due to dependency failure so skipping retries".format(task_id))
                task_record['time_returned'] = datetime.datetime.now()
                with task_record['app_fu']._update_lock:
                    task_record['app_fu'].set_exception(e)

            elif task_record['fail_count'] <= self._config.retries:

                # record the final state for this try before we mutate for retries
                task_record['status'] = States.fail_retryable
                self._send_task_log_info(task_record)

                task_record['try_id'] += 1
                task_record['status'] = States.pending
                task_record['try_time_launched'] = None
                task_record['try_time_returned'] = None
                task_record['fail_history'] = []
                logger.info("Task {} marked for retry".format(task_id))

            else:
                logger.error("Task {} failed after {} retry attempts. Last exception was: {}: {}".format(task_id,
                                                                                                         self._config.retries,
                                                                                                         type(e).__name__,
                                                                                                         e))
                logger.debug("Task {} traceback: {}".format(task_id, traceback.format_tb(e.__traceback__)))
                task_record['time_returned'] = datetime.datetime.now()
                task_record['status'] = States.failed
                self.tasks_failed_count += 1
                task_record['time_returned'] = datetime.datetime.now()
                with task_record['app_fu']._update_lock:
                    task_record['app_fu'].set_exception(e)

        else:
            if task_record['from_memo']:
                self._complete_task(task_record, States.memo_done, res)
            else:
                if not task_record['join']:
                    self._complete_task(task_record, States.exec_done, res)
                else:
                    # This is a join task, and the original task's function code has
                    # completed. That means that the future returned by that code
                    # will be available inside the executor future, so we can add
                    # that as a dependency for monitoring, and the completion
                    # listener.

                    inner_future = future.result()
                    assert isinstance(inner_future, Future)
                    task_record['status'] = States.joining
                    task_record['joins'] = inner_future
                    inner_future.add_done_callback(partial(self.handle_join_update, task_id))

        self._log_std_streams(task_record)

        # record current state for this task: maybe a new try, maybe the original try marked as failed, maybe the original try joining
        self._send_task_log_info(task_record)

        # it might be that in the course of the update, we've gone back to being
        # pending - in which case, we should consider ourself for relaunch
        if task_record['status'] == States.pending:
            self.launch_if_ready(task_id)

    def handle_join_update(self, outer_task_id, inner_app_future):
        # Use the result of the inner_app_future as the final result of
        # the outer app future.

        # There is no retry handling here: inner apps are responsible for
        # their own retrying, and joining state is responsible for passing
        # on whatever the result of that retrying was (if any).

        task_record = self.tasks[outer_task_id]

        try:
            res = self._unwrap_remote_exception_wrapper(inner_app_future)

        except Exception as e:
            logger.debug("Task {} failed due to failure of inner join future".format(outer_task_id))
            # We keep the history separately, since the future itself could be
            # tossed.
            task_record['fail_history'].append(str(e))
            task_record['fail_count'] += 1

            task_record['status'] = States.failed
            self.tasks_failed_count += 1
            task_record['time_returned'] = datetime.datetime.now()
            with task_record['app_fu']._update_lock:
                task_record['app_fu'].set_exception(e)

        else:
            self._complete_task(task_record, States.exec_done, res)

        self._log_std_streams(task_record)

        self._send_task_log_info(task_record)

    def handle_app_update(self, task_id, future):
        """This function is called as a callback when an AppFuture
        is in its final state.

        It will trigger post-app processing such as checkpointing.

        Args:
             task_id (string) : Task id
             future (Future) : The relevant app future (which should be
                 consistent with the task structure 'app_fu' entry

        """

        if not self.tasks[task_id]['app_fu'].done():
            logger.error("Internal consistency error: app_fu is not done for task {}".format(task_id))
        if not self.tasks[task_id]['app_fu'] == future:
            logger.error("Internal consistency error: callback future is not the app_fu in task structure, for task {}".format(task_id))

        self.memoizer.update_memo(task_id, self.tasks[task_id], future)

        if self.checkpoint_mode == 'task_exit':
            self.checkpoint(tasks=[task_id])

        # If checkpointing is turned on, wiping app_fu is left to the checkpointing code
        # else we wipe it here.
        if self.checkpoint_mode is None:
            self.wipe_task(task_id)
        return

    def _complete_task(self, task_record, new_state, result):
        """Set a task into a completed state
        """
        assert new_state in FINAL_STATES
        assert new_state not in FINAL_FAILURE_STATES
        old_state = task_record['status']
        task_record['status'] = new_state
        self.tasks_completed_count += 1  # TODO: need to update the correct counter based on new_state

        logger.info("Task {} completed ({} -> {})".format(task_record['id'], old_state, new_state))
        task_record['time_returned'] = datetime.datetime.now()

        with task_record['app_fu']._update_lock:
            task_record['app_fu'].set_result(result)

    @staticmethod
    def _unwrap_remote_exception_wrapper(future: Future) -> Any:
        result = future.result()
        if isinstance(result, RemoteExceptionWrapper):
            result.reraise()
        return result

    def wipe_task(self, task_id):
        """ Remove task with task_id from the internal tasks table
        """
        # del self.tasks[task_id]

    @staticmethod
    def check_staging_inhibited(kwargs):
        return kwargs.get('_parsl_staging_inhibit', False)

    def launch_if_ready(self, task_id):
        """
        launch_if_ready will launch the specified task, if it is ready
        to run (for example, without dependencies, and in pending state).

        This should be called by any piece of the DataFlowKernel that
        thinks a task may have become ready to run.

        It is not an error to call launch_if_ready on a task that is not
        ready to run - launch_if_ready will not incorrectly launch that
        task.

        launch_if_ready is thread safe, so may be called from any thread
        or callback.
        """
        # after launching the task, self.tasks[task_id] is no longer
        # guaranteed to exist (because it can complete fast as part of the
        # submission - eg memoization)
        task_record = self.tasks.get(task_id)
        if task_record is None:
            # assume this task has already been processed to completion
            logger.debug("Task {} has no task record. Assuming it has already been processed to completion.".format(task_id))
            return
        if self._count_deps(task_record['depends']) == 0:

            # We can now launch *task*
            new_args, kwargs, exceptions = self.sanitize_and_wrap(task_id,
                                                                  task_record['args'],
                                                                  task_record['kwargs'])
            task_record['args'] = new_args
            task_record['kwargs'] = kwargs
            if not exceptions:
                # There are no dependency errors
                exec_fu = None
                # Acquire a lock, retest the state, launch
                with task_record['task_launch_lock']:
                    if task_record['status'] == States.pending:
                        try:
                            exec_fu = self.launch_task(
                                task_id, task_record['func'], *new_args, **kwargs)
                            assert isinstance(exec_fu, Future)
                        except Exception as e:
                            # task launched failed somehow. the execution might
                            # have been launched and an exception raised after
                            # that, though. that's hard to detect from here.
                            # we don't attempt retries here. This is an error with submission
                            # even though it might come from user code such as a plugged-in
                            # executor or memoization hash function.

                            logger.debug("Got an exception launching task", exc_info=True)
                            exec_fu = Future()
                            exec_fu.set_exception(e)
            else:
                logger.info(
                    "Task {} failed due to dependency failure".format(task_id))
                # Raise a dependency exception
                task_record['status'] = States.dep_fail
                self.tasks_dep_fail_count += 1

                self._send_task_log_info(task_record)

                exec_fu = Future()
                exec_fu.set_exception(DependencyError(exceptions,
                                                      task_id))

            if exec_fu:
                assert isinstance(exec_fu, Future)
                try:
                    exec_fu.add_done_callback(partial(self.handle_exec_update, task_id))
                except Exception:
                    # this exception is ignored here because it is assumed that exception
                    # comes from directly executing handle_exec_update (because exec_fu is
                    # done already). If the callback executes later, then any exception
                    # coming out of the callback will be ignored and not propate anywhere,
                    # so this block attempts to keep the same behaviour here.
                    logger.error("add_done_callback got an exception which will be ignored", exc_info=True)

                task_record['exec_fu'] = exec_fu

    def launch_task(self, task_id, executable, *args, **kwargs):
        """Handle the actual submission of the task to the executor layer.

        If the app task has the executors attributes not set (default=='all')
        the task is launched on a randomly selected executor from the
        list of executors. This behavior could later be updated to support
        binding to executors based on user specified criteria.

        If the app task specifies a particular set of executors, it will be
        targeted at those specific executors.

        Args:
            task_id (uuid string) : A uuid string that uniquely identifies the task
            executable (callable) : A callable object
            args (list of positional args)
            kwargs (arbitrary keyword arguments)


        Returns:
            Future that tracks the execution of the submitted executable
        """
        self.tasks[task_id]['try_time_launched'] = datetime.datetime.now()

        memo_fu = self.memoizer.check_memo(task_id, self.tasks[task_id])
        if memo_fu:
            logger.info("Reusing cached result for task {}".format(task_id))
            self.tasks[task_id]['from_memo'] = True
            assert isinstance(memo_fu, Future)
            return memo_fu

        self.tasks[task_id]['from_memo'] = False
        executor_label = self.tasks[task_id]["executor"]
        try:
            executor = self.executors[executor_label]
        except Exception:
            logger.exception("Task {} requested invalid executor {}: config is\n{}".format(task_id, executor_label, self._config))
            raise ValueError("Task {} requested invalid executor {}".format(task_id, executor_label))

        if self.monitoring is not None and self.monitoring.resource_monitoring_enabled and isinstance(executor, HighThroughputExecutor):
            wrapper_logging_level = logging.DEBUG if self.monitoring.monitoring_debug else logging.INFO
            try_id = self.tasks[task_id]['fail_count']
            executable = self.monitoring.monitor_wrapper(executable, try_id, task_id,
                                                         self.monitoring.monitoring_hub_url,
                                                         self.run_id,
                                                         wrapper_logging_level,
                                                         self.monitoring.resource_monitoring_interval)

        with self.submitter_lock:
            exec_fu = executor.submit(executable, self.tasks[task_id]['resource_specification'], *args, **kwargs)
        self.tasks[task_id]['status'] = States.launched

        self._send_task_log_info(self.tasks[task_id])

        logger.info("Task {} launched on executor {}".format(task_id, executor.label))

        self._log_std_streams(self.tasks[task_id])

        return exec_fu

    def _add_input_deps(self, executor, args, kwargs, func):
        """Look for inputs of the app that are files. Give the data manager
        the opportunity to replace a file with a data future for that file,
        for example wrapping the result of a staging action.

        Args:
            - executor (str) : executor where the app is going to be launched
            - args (List) : Positional args to app function
            - kwargs (Dict) : Kwargs to app function
        """

        # Return if the task is a data management task, rather than doing
        #  data management on it.
        if self.check_staging_inhibited(kwargs):
            logger.debug("Not performing input staging")
            return args, kwargs, func

        inputs = kwargs.get('inputs', [])
        for idx, f in enumerate(inputs):
            (inputs[idx], func) = self.data_manager.optionally_stage_in(f, func, executor)

        for kwarg, f in kwargs.items():
            (kwargs[kwarg], func) = self.data_manager.optionally_stage_in(f, func, executor)

        newargs = list(args)
        for idx, f in enumerate(newargs):
            (newargs[idx], func) = self.data_manager.optionally_stage_in(f, func, executor)

        return tuple(newargs), kwargs, func

    def _add_output_deps(self, executor, args, kwargs, app_fut, func):
        logger.debug("Adding output dependencies")
        outputs = kwargs.get('outputs', [])
        app_fut._outputs = []
        for idx, f in enumerate(outputs):
            if isinstance(f, File) and not self.check_staging_inhibited(kwargs):
                # replace a File with a DataFuture - either completing when the stageout
                # future completes, or if no stage out future is returned, then when the
                # app itself completes.

                # The staging code will get a clean copy which it is allowed to mutate,
                # while the DataFuture-contained original will not be modified by any staging.
                f_copy = f.cleancopy()
                outputs[idx] = f_copy

                logger.debug("Submitting stage out for output file {}".format(repr(f)))
                stageout_fut = self.data_manager.stage_out(f_copy, executor, app_fut)
                if stageout_fut:
                    logger.debug("Adding a dependency on stageout future for {}".format(repr(f)))
                    app_fut._outputs.append(DataFuture(stageout_fut, f, tid=app_fut.tid))
                else:
                    logger.debug("No stageout dependency for {}".format(repr(f)))
                    app_fut._outputs.append(DataFuture(app_fut, f, tid=app_fut.tid))

                # this is a hook for post-task stageout
                # note that nothing depends on the output - which is maybe a bug
                # in the not-very-tested stageout system?
                newfunc = self.data_manager.replace_task_stage_out(f_copy, func, executor)
                if newfunc:
                    func = newfunc
            else:
                logger.debug("Not performing output staging for: {}".format(repr(f)))
                app_fut._outputs.append(DataFuture(app_fut, f, tid=app_fut.tid))
        return func

    def _gather_all_deps(self, args: Sequence[Any], kwargs: Dict[str, Any]) -> List[Future]:
        """Assemble a list of all Futures passed as arguments, kwargs or in the inputs kwarg.

        Args:
            - args: The list of args pass to the app
            - kwargs: The dict of all kwargs passed to the app

        Returns:
            - list of dependencies

        """
        depends: List[Future] = []

        def check_dep(d):
            if isinstance(d, Future):
                depends.extend([d])

        # Check the positional args
        for dep in args:
            check_dep(dep)

        # Check for explicit kwargs ex, fu_1=<fut>
        for key in kwargs:
            dep = kwargs[key]
            check_dep(dep)

        # Check for futures in inputs=[<fut>...]
        for dep in kwargs.get('inputs', []):
            check_dep(dep)

        return depends

    def sanitize_and_wrap(self, task_id, args, kwargs):
        """This function should be called only when all the futures we track have been resolved.

        If the user hid futures a level below, we will not catch
        it, and will (most likely) result in a type error.

        Args:
             task_id (uuid str) : Task id
             func (Function) : App function
             args (List) : Positional args to app function
             kwargs (Dict) : Kwargs to app function

        Return:
             partial function evaluated with all dependencies in  args, kwargs and kwargs['inputs'] evaluated.

        """
        dep_failures = []

        # Replace item in args
        new_args = []
        for dep in args:
            if isinstance(dep, Future):
                try:
                    new_args.extend([dep.result()])
                except Exception as e:
                    if hasattr(dep, 'task_def'):
                        tid = dep.task_def['id']
                    else:
                        tid = None
                    dep_failures.extend([(e, tid)])
            else:
                new_args.extend([dep])

        # Check for explicit kwargs ex, fu_1=<fut>
        for key in kwargs:
            dep = kwargs[key]
            if isinstance(dep, Future):
                try:
                    kwargs[key] = dep.result()
                except Exception as e:
                    if hasattr(dep, 'task_def'):
                        tid = dep.task_def['id']
                    else:
                        tid = None
                    dep_failures.extend([(e, tid)])

        # Check for futures in inputs=[<fut>...]
        if 'inputs' in kwargs:
            new_inputs = []
            for dep in kwargs['inputs']:
                if isinstance(dep, Future):
                    try:
                        new_inputs.extend([dep.result()])
                    except Exception as e:
                        if hasattr(dep, 'task_def'):
                            tid = dep.task_def['id']
                        else:
                            tid = None
                        dep_failures.extend([(e, tid)])

                else:
                    new_inputs.extend([dep])
            kwargs['inputs'] = new_inputs

        return new_args, kwargs, dep_failures

    def submit(self, func, app_args, executors='all', cache=False, ignore_for_cache=None, app_kwargs={}, join=False):
        """Add task to the dataflow system.

        If the app task has the executors attributes not set (default=='all')
        the task will be launched on a randomly selected executor from the
        list of executors. If the app task specifies a particular set of
        executors, it will be targeted at the specified executors.

        Args:
            - func : A function object

        KWargs :
            - app_args : Args to the function
            - executors (list or string) : List of executors this call could go to.
                    Default='all'
            - cache (Bool) : To enable memoization or not
            - ignore_for_cache (list) : List of kwargs to be ignored for memoization/checkpointing
            - app_kwargs (dict) : Rest of the kwargs to the fn passed as dict.

        Returns:
               (AppFuture) [DataFutures,]

        """

        if ignore_for_cache is None:
            ignore_for_cache = []

        if self.cleanup_called:
            raise ValueError("Cannot submit to a DFK that has been cleaned up")

        task_id = self.task_count
        self.task_count += 1
        if isinstance(executors, str) and executors.lower() == 'all':
            choices = list(e for e in self.executors if e != '_parsl_internal')
        elif isinstance(executors, list):
            choices = executors
        else:
            raise ValueError("Task {} supplied invalid type for executors: {}".format(task_id, type(executors)))
        executor = random.choice(choices)
<<<<<<< HEAD
        logger.info("Task {} will be sent to executor {}".format(task_id, executor))
=======
        logger.debug("Task {} will be sent to executor {}".format(task_id, executor))
>>>>>>> 8f7c2dbb

        # The below uses func.__name__ before it has been wrapped by any staging code.

        label = app_kwargs.get('label')
        for kw in ['stdout', 'stderr']:
            if kw in app_kwargs:
                if app_kwargs[kw] == parsl.AUTO_LOGNAME:
                    if kw not in ignore_for_cache:
                        ignore_for_cache += [kw]
                    app_kwargs[kw] = os.path.join(
                                self.run_dir,
                                'task_logs',
                                str(int(task_id / 10000)).zfill(4),  # limit logs to 10k entries per directory
                                'task_{}_{}{}.{}'.format(
                                    str(task_id).zfill(4),
                                    func.__name__,
                                    '' if label is None else '_{}'.format(label),
                                    kw)
                    )

        resource_specification = app_kwargs.get('parsl_resource_specification', {})

        task_def = {'depends': None,
                    'executor': executor,
                    'func_name': func.__name__,
                    'memoize': cache,
                    'hashsum': None,
                    'exec_fu': None,
                    'fail_count': 0,
                    'fail_history': [],
                    'from_memo': None,
                    'ignore_for_cache': ignore_for_cache,
                    'join': join,
                    'joins': None,
                    'status': States.unsched,
                    'try_id': 0,
                    'id': task_id,
                    'time_invoked': datetime.datetime.now(),
                    'time_returned': None,
                    'try_time_launched': None,
                    'try_time_returned': None,
                    'resource_specification': resource_specification}

        app_fu = AppFuture(task_def)

        # Transform remote input files to data futures
        app_args, app_kwargs, func = self._add_input_deps(executor, app_args, app_kwargs, func)

        func = self._add_output_deps(executor, app_args, app_kwargs, app_fu, func)

        task_def.update({
                    'args': app_args,
                    'func': func,
                    'kwargs': app_kwargs,
                    'app_fu': app_fu})

        if task_id in self.tasks:
            raise DuplicateTaskError(
                "internal consistency error: Task {0} already exists in task list".format(task_id))
        else:
            self.tasks[task_id] = task_def

        # Get the list of dependencies for the task
        depends = self._gather_all_deps(app_args, app_kwargs)
        task_def['depends'] = depends

        depend_descs = []
        for d in depends:
            if isinstance(d, AppFuture) or isinstance(d, DataFuture):
                depend_descs.append("task {}".format(d.tid))
            else:
                depend_descs.append(repr(d))

        if depend_descs != []:
            waiting_message = "waiting on {}".format(", ".join(depend_descs))
        else:
            waiting_message = "not waiting on any dependency"

        logger.info("Task {} submitted for App {}, {}".format(task_id,
                                                              task_def['func_name'],
                                                              waiting_message))

        task_def['task_launch_lock'] = threading.Lock()

        app_fu.add_done_callback(partial(self.handle_app_update, task_id))
        task_def['status'] = States.pending
        logger.debug("Task {} set to pending state with AppFuture: {}".format(task_id, task_def['app_fu']))

        self._send_task_log_info(task_def)

        # at this point add callbacks to all dependencies to do a launch_if_ready
        # call whenever a dependency completes.

        # we need to be careful about the order of setting the state to pending,
        # adding the callbacks, and caling launch_if_ready explicitly once always below.

        # I think as long as we call launch_if_ready once after setting pending, then
        # we can add the callback dependencies at any point: if the callbacks all fire
        # before then, they won't cause a launch, but the one below will. if they fire
        # after we set it pending, then the last one will cause a launch, and the
        # explicit one won't.

        for d in depends:

            def callback_adapter(dep_fut):
                self.launch_if_ready(task_id)

            try:
                d.add_done_callback(callback_adapter)
            except Exception as e:
                logger.error("add_done_callback got an exception {} which will be ignored".format(e))

        self.launch_if_ready(task_id)

        return app_fu

    # it might also be interesting to assert that all DFK
    # tasks are in a "final" state (3,4,5) when the DFK
    # is closed down, and report some kind of warning.
    # although really I'd like this to drain properly...
    # and a drain function might look like this.
    # If tasks have their states changed, this won't work properly
    # but we can validate that...
    def log_task_states(self):
        logger.info("Summary of tasks in DFK:")

        keytasks = {state: 0 for state in States}

        for tid in self.tasks:
            keytasks[self.tasks[tid]['status']] += 1
        # Fetch from counters since tasks get wiped
        keytasks[States.exec_done] = self.tasks_completed_count
        keytasks[States.memo_done] = self.tasks_memo_completed_count
        keytasks[States.failed] = self.tasks_failed_count
        keytasks[States.dep_fail] = self.tasks_dep_fail_count

        for state in States:
            if keytasks[state]:
                logger.info("Tasks in state {}: {}".format(str(state), keytasks[state]))

        total_summarized = sum(keytasks.values())
        if total_summarized != self.task_count:
            logger.error("Task count summarisation was inconsistent: summarised {} tasks, but task counter registered {} tasks".format(
                total_summarized, self.task_count))
        logger.info("End of summary")

    def _create_remote_dirs_over_channel(self, provider, channel):
        """ Create script directories across a channel

        Parameters
        ----------
        provider: Provider obj
           Provider for which scritps dirs are being created
        channel: Channel obk
           Channel over which the remote dirs are to be created
        """
        run_dir = self.run_dir
        if channel.script_dir is None:
            channel.script_dir = os.path.join(run_dir, 'submit_scripts')

            # Only create dirs if we aren't on a shared-fs
            if not channel.isdir(run_dir):
                parent, child = pathlib.Path(run_dir).parts[-2:]
                remote_run_dir = os.path.join(parent, child)
                channel.script_dir = os.path.join(remote_run_dir, 'remote_submit_scripts')
                provider.script_dir = os.path.join(run_dir, 'local_submit_scripts')

        channel.makedirs(channel.script_dir, exist_ok=True)

    def add_executors(self, executors):
        for executor in executors:
            executor.run_dir = self.run_dir
            executor.hub_address = self.hub_address
            executor.hub_port = self.hub_interchange_port
            if hasattr(executor, 'provider'):
                if hasattr(executor.provider, 'script_dir'):
                    executor.provider.script_dir = os.path.join(self.run_dir, 'submit_scripts')
                    os.makedirs(executor.provider.script_dir, exist_ok=True)

                    if hasattr(executor.provider, 'channels'):
                        logger.debug("Creating script_dir across multiple channels")
                        for channel in executor.provider.channels:
                            self._create_remote_dirs_over_channel(executor.provider, channel)
                    else:
                        self._create_remote_dirs_over_channel(executor.provider, executor.provider.channel)

            self.executors[executor.label] = executor
            executor.start()
        self.flowcontrol.add_executors(executors)

    def atexit_cleanup(self):
        if not self.cleanup_called:
            logger.info("DFK cleanup because python process is exiting")
            self.cleanup()
        else:
            logger.info("python process is exiting, but DFK has already been cleaned up")

    def wait_for_current_tasks(self):
        """Waits for all tasks in the task list to be completed, by waiting for their
        AppFuture to be completed. This method will not necessarily wait for any tasks
        added after cleanup has started (such as data stageout?)
        """

        logger.info("Waiting for all remaining tasks to complete")
        for task_id in list(self.tasks):
            # .exception() is a less exception throwing way of
            # waiting for completion than .result()
            if task_id not in self.tasks:
                logger.debug("Task {} no longer in task list".format(task_id))
            else:
                task_record = self.tasks[task_id]  # still a race condition with the above self.tasks if-statement
                fut = task_record['app_fu']
                if not fut.done():
                    fut.exception()
                # now app future is done, poll until DFK state is final: a DFK state being final and the app future being done do not imply each other.
                while task_record['status'] not in FINAL_STATES:
                    time.sleep(0.1)

        logger.info("All remaining tasks completed")

    def cleanup(self):
        """DataFlowKernel cleanup.

        This involves releasing all resources explicitly.

        If the executors are managed by the DFK, then we call scale_in on each of
        the executors and call executor.shutdown. Otherwise, executor cleanup is left to
        the user.
        """
        logger.info("DFK cleanup initiated")

        # this check won't detect two DFK cleanups happening from
        # different threads extremely close in time because of
        # non-atomic read/modify of self.cleanup_called
        if self.cleanup_called:
            raise Exception("attempt to clean up DFK when it has already been cleaned-up")
        self.cleanup_called = True

        self.log_task_states()

        # Checkpointing takes priority over the rest of the tasks
        # checkpoint if any valid checkpoint method is specified
        if self.checkpoint_mode is not None:
            self.checkpoint()

            if self._checkpoint_timer:
                logger.info("Stopping checkpoint timer")
                self._checkpoint_timer.close()

        # Send final stats
        self.usage_tracker.send_message()
        self.usage_tracker.close()

        logger.info("Terminating flow_control and strategy threads")
        self.flowcontrol.close()

        for executor in self.executors.values():
            if executor.managed and not executor.bad_state_is_set:
                if executor.scaling_enabled:
                    job_ids = executor.provider.resources.keys()
                    executor.scale_in(len(job_ids))
                executor.shutdown()

        self.time_completed = datetime.datetime.now()

        if self.monitoring:
            self.monitoring.send(MessageType.WORKFLOW_INFO,
                                 {'tasks_failed_count': self.tasks_failed_count,
                                  'tasks_completed_count': self.tasks_completed_count,
                                  "time_began": self.time_began,
                                  'time_completed': self.time_completed,
                                  'run_id': self.run_id, 'rundir': self.run_dir})

            self.monitoring.close()

        logger.info("DFK cleanup complete")

    def checkpoint(self, tasks=None):
        """Checkpoint the dfk incrementally to a checkpoint file.

        When called, every task that has been completed yet not
        checkpointed is checkpointed to a file.

        Kwargs:
            - tasks (List of task ids) : List of task ids to checkpoint. Default=None
                                         if set to None, we iterate over all tasks held by the DFK.

        .. note::
            Checkpointing only works if memoization is enabled

        Returns:
            Checkpoint dir if checkpoints were written successfully.
            By default the checkpoints are written to the RUNDIR of the current
            run under RUNDIR/checkpoints/{tasks.pkl, dfk.pkl}
        """
        with self.checkpoint_lock:
            checkpoint_queue = None
            if tasks:
                checkpoint_queue = tasks
            else:
                checkpoint_queue = list(self.tasks.keys())

            checkpoint_dir = '{0}/checkpoint'.format(self.run_dir)
            checkpoint_dfk = checkpoint_dir + '/dfk.pkl'
            checkpoint_tasks = checkpoint_dir + '/tasks.pkl'

            if not os.path.exists(checkpoint_dir):
                os.makedirs(checkpoint_dir, exist_ok=True)

            with open(checkpoint_dfk, 'wb') as f:
                state = {'rundir': self.run_dir,
                         'task_count': self.task_count
                         }
                pickle.dump(state, f)

            count = 0

            with open(checkpoint_tasks, 'ab') as f:
                for task_id in checkpoint_queue:
                    if task_id in self.tasks and \
                       self.tasks[task_id]['app_fu'] is not None and \
                       self.tasks[task_id]['app_fu'].done() and \
                       self.tasks[task_id]['app_fu'].exception() is None:
                        hashsum = self.tasks[task_id]['hashsum']
                        self.wipe_task(task_id)
                        # self.tasks[task_id]['app_fu'] = None
                        if not hashsum:
                            continue
                        t = {'hash': hashsum,
                             'exception': None,
                             'result': None}
                        try:
                            # Asking for the result will raise an exception if
                            # the app had failed. Should we even checkpoint these?
                            # TODO : Resolve this question ?
                            r = self.memoizer.hash_lookup(hashsum).result()
                        except Exception as e:
                            t['exception'] = e
                        else:
                            t['result'] = r

                        # We are using pickle here since pickle dumps to a file in 'ab'
                        # mode behave like a incremental log.
                        pickle.dump(t, f)
                        count += 1
                        logger.debug("Task {} checkpointed".format(task_id))

            self.checkpointed_tasks += count

            if count == 0:
                if self.checkpointed_tasks == 0:
                    logger.warning("No tasks checkpointed so far in this run. Please ensure caching is enabled")
                else:
                    logger.debug("No tasks checkpointed in this pass.")
            else:
                logger.info("Done checkpointing {} tasks".format(count))

            return checkpoint_dir

    def _load_checkpoints(self, checkpointDirs):
        """Load a checkpoint file into a lookup table.

        The data being loaded from the pickle file mostly contains input
        attributes of the task: func, args, kwargs, env...
        To simplify the check of whether the exact task has been completed
        in the checkpoint, we hash these input params and use it as the key
        for the memoized lookup table.

        Args:
            - checkpointDirs (list) : List of filepaths to checkpoints
              Eg. ['runinfo/001', 'runinfo/002']

        Returns:
            - memoized_lookup_table (dict)
        """
        memo_lookup_table = {}

        for checkpoint_dir in checkpointDirs:
            logger.info("Loading checkpoints from {}".format(checkpoint_dir))
            checkpoint_file = os.path.join(checkpoint_dir, 'tasks.pkl')
            try:
                with open(checkpoint_file, 'rb') as f:
                    while True:
                        try:
                            data = pickle.load(f)
                            # Copy and hash only the input attributes
                            memo_fu = Future()
                            if data['exception']:
                                memo_fu.set_exception(data['exception'])
                            else:
                                memo_fu.set_result(data['result'])
                            memo_lookup_table[data['hash']] = memo_fu

                        except EOFError:
                            # Done with the checkpoint file
                            break
            except FileNotFoundError:
                reason = "Checkpoint file was not found: {}".format(
                    checkpoint_file)
                logger.error(reason)
                raise BadCheckpoint(reason)
            except Exception:
                reason = "Failed to load checkpoint: {}".format(
                    checkpoint_file)
                logger.error(reason)
                raise BadCheckpoint(reason)

            logger.info("Completed loading checkpoint: {0} with {1} tasks".format(checkpoint_file,
                                                                                  len(memo_lookup_table.keys())))
        return memo_lookup_table

    def load_checkpoints(self, checkpointDirs):
        """Load checkpoints from the checkpoint files into a dictionary.

        The results are used to pre-populate the memoizer's lookup_table

        Kwargs:
             - checkpointDirs (list) : List of run folder to use as checkpoints
               Eg. ['runinfo/001', 'runinfo/002']

        Returns:
             - dict containing, hashed -> future mappings
        """
        self.memo_lookup_table = None

        if not checkpointDirs:
            return {}

        if type(checkpointDirs) is not list:
            raise BadCheckpoint("checkpointDirs expects a list of checkpoints")

        return self._load_checkpoints(checkpointDirs)

    @staticmethod
    def _log_std_streams(task_record):
        if task_record['app_fu'].stdout is not None:
            logger.info("Standard output for task {} available at {}".format(task_record['id'], task_record['app_fu'].stdout))
        if task_record['app_fu'].stderr is not None:
            logger.info("Standard error for task {} available at {}".format(task_record['id'], task_record['app_fu'].stderr))


class DataFlowKernelLoader(object):
    """Manage which DataFlowKernel is active.

    This is a singleton class containing only class methods. You should not
    need to instantiate this class.
    """

    _dfk = None

    @classmethod
    def clear(cls):
        """Clear the active DataFlowKernel so that a new one can be loaded."""
        cls._dfk = None

    @classmethod
    @typeguard.typechecked
    def load(cls, config: Optional[Config] = None):
        """Load a DataFlowKernel.

        Args:
            - config (Config) : Configuration to load. This config will be passed to a
              new DataFlowKernel instantiation which will be set as the active DataFlowKernel.
        Returns:
            - DataFlowKernel : The loaded DataFlowKernel object.
        """
        if cls._dfk is not None:
            raise RuntimeError('Config has already been loaded')

        if config is None:
            cls._dfk = DataFlowKernel(Config())
        else:
            cls._dfk = DataFlowKernel(config)

        return cls._dfk

    @classmethod
    def wait_for_current_tasks(cls):
        """Waits for all tasks in the task list to be completed, by waiting for their
        AppFuture to be completed. This method will not necessarily wait for any tasks
        added after cleanup has started such as data stageout.
        """
        cls.dfk().wait_for_current_tasks()

    @classmethod
    def dfk(cls):
        """Return the currently-loaded DataFlowKernel."""
        if cls._dfk is None:
            raise RuntimeError('Must first load config')
        return cls._dfk<|MERGE_RESOLUTION|>--- conflicted
+++ resolved
@@ -785,11 +785,7 @@
         else:
             raise ValueError("Task {} supplied invalid type for executors: {}".format(task_id, type(executors)))
         executor = random.choice(choices)
-<<<<<<< HEAD
-        logger.info("Task {} will be sent to executor {}".format(task_id, executor))
-=======
         logger.debug("Task {} will be sent to executor {}".format(task_id, executor))
->>>>>>> 8f7c2dbb
 
         # The below uses func.__name__ before it has been wrapped by any staging code.
 
