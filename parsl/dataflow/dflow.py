from __future__ import annotations
import atexit
import logging
import os
import pathlib
import pickle
import random
import typeguard
import inspect
import threading
import sys
import datetime
from getpass import getuser
from uuid import uuid4
from socket import gethostname
from concurrent.futures import Future
from functools import partial

# mostly for type checking
from typing import Any, Callable, Dict, Iterable, Optional, Union, List, Sequence, Tuple
from parsl.channels.base import Channel
from parsl.executors.base import ParslExecutor
from parsl.providers.provider_base import Channeled, MultiChanneled, ExecutionProvider

import parsl
from parsl.app.errors import RemoteExceptionWrapper
from parsl.app.futures import DataFuture
from parsl.config import Config
from parsl.data_provider.data_manager import DataManager
from parsl.data_provider.files import File
from parsl.dataflow.error import BadCheckpoint, ConfigurationError, DependencyError, DuplicateTaskError
from parsl.dataflow.flow_control import FlowControl, Timer
from parsl.dataflow.futures import AppFuture
from parsl.dataflow.memoization import Memoizer
from parsl.dataflow.rundirs import make_rundir
from parsl.dataflow.states import States
from parsl.dataflow.taskrecord import TaskRecord
from parsl.dataflow.usage_tracking.usage import UsageTracker
from parsl.executors.threads import ThreadPoolExecutor
from parsl.utils import get_version, get_std_fname_mode

from parsl.monitoring.message_type import MessageType


logger = logging.getLogger(__name__)


class DataFlowKernel(object):
    """The DataFlowKernel adds dependency awareness to an existing executor.

    It is responsible for managing futures, such that when dependencies are resolved,
    pending tasks move to the runnable state.

    Here is a simplified diagram of what happens internally::

         User             |        DFK         |    Executor
        ----------------------------------------------------------
                          |                    |
               Task-------+> +Submit           |
             App_Fu<------+--|                 |
                          |  Dependencies met  |
                          |         task-------+--> +Submit
                          |        Ex_Fu<------+----|

    """

    def __init__(self, config: Config = Config()) -> None:
        """Initialize the DataFlowKernel.

        Parameters
        ----------
        config : Config
            A specification of all configuration options. For more details see the
            :class:~`parsl.config.Config` documentation.
        """

        # this will be used to check cleanup only happens once
        self.cleanup_called = False

        if isinstance(config, dict):
            raise ConfigurationError(
                    'Expected `Config` class, received dictionary. For help, '
                    'see http://parsl.readthedocs.io/en/stable/stubs/parsl.config.Config.html')
        self._config = config
        self.run_dir = make_rundir(config.run_dir)

        if config.initialize_logging:
            parsl.set_file_logger("{}/parsl.log".format(self.run_dir), level=logging.DEBUG)

        logger.debug("Starting DataFlowKernel with config\n{}".format(config))

        if sys.version_info < (3, 6):
            logger.warning("Support for python versions < 3.6 is deprecated and will be removed after parsl 0.10")

        logger.info("Parsl version: {}".format(get_version()))

        self.checkpoint_lock = threading.Lock()

        self.usage_tracker = UsageTracker(self)
        self.usage_tracker.send_message()

        # Monitoring
        self.run_id = str(uuid4())
        self.tasks_completed_count = 0
        self.tasks_failed_count = 0
        self.tasks_dep_fail_count = 0

        self.monitoring = config.monitoring
        # hub address and port for interchange to connect
        self.hub_address = None  # type: Optional[str]
        self.hub_interchange_port = None  # type: Optional[int]
        if self.monitoring:
            if self.monitoring.logdir is None:
                self.monitoring.logdir = self.run_dir
            self.hub_address = self.monitoring.hub_address
            self.hub_interchange_port = self.monitoring.start(self.run_id)

        self.time_began = datetime.datetime.now()
        self.time_completed = None  # type: Optional[datetime.datetime]

        # TODO: make configurable
        logger.info("Run id is: " + self.run_id)

        self.workflow_name = None
        if self.monitoring is not None and self.monitoring.workflow_name is not None:
            self.workflow_name = self.monitoring.workflow_name
        else:
            for frame in inspect.stack():
                fname = os.path.basename(str(frame.filename))
                parsl_file_names = ['dflow.py', 'typeguard.py', '__init__.py']
                # Find first file name not considered a parsl file
                if fname not in parsl_file_names:
                    self.workflow_name = fname
                    break
            else:
                self.workflow_name = "unnamed"

        self.workflow_version = str(self.time_began.replace(microsecond=0))
        if self.monitoring is not None and self.monitoring.workflow_version is not None:
            self.workflow_version = self.monitoring.workflow_version

        workflow_info = {
                'python_version': "{}.{}.{}".format(sys.version_info.major,
                                                    sys.version_info.minor,
                                                    sys.version_info.micro),
                'parsl_version': get_version(),
                "time_began": self.time_began,
                'time_completed': None,
                'workflow_duration': None,
                'run_id': self.run_id,
                'workflow_name': self.workflow_name,
                'workflow_version': self.workflow_version,
                'rundir': self.run_dir,
                'tasks_completed_count': self.tasks_completed_count,
                'tasks_failed_count': self.tasks_failed_count,
                'user': getuser(),
                'host': gethostname(),
        }

        if self.monitoring:
            self.monitoring.send(MessageType.WORKFLOW_INFO,
                                 workflow_info)

        checkpoints = self.load_checkpoints(config.checkpoint_files)
        self.memoizer = Memoizer(self, memoize=config.app_cache, checkpoint=checkpoints)
        self.checkpointed_tasks = 0
        self._checkpoint_timer = None
        self.checkpoint_mode = config.checkpoint_mode

        # the flow control keeps track of executors and provider task states;
        # must be set before executors are added since add_executors calls
        # flowcontrol.add_executors.
        self.flowcontrol = FlowControl(self)

        self.executors = {}  # type: Dict[str, ParslExecutor]
        self.data_manager = DataManager(self)
        data_manager_executor = ThreadPoolExecutor(max_threads=config.data_management_max_threads, label='data_manager')
        self.add_executors(config.executors + [data_manager_executor])

        if self.checkpoint_mode == "periodic":
            try:
                if config.checkpoint_period is None:
                    raise ValueError("Checkpoint period cannot be none with periodic checkpoint mode")
                    # TODO: a more type driven approach to this would be to make a single checkpoint
                    # configuration super-type, where a 'periodic' subtype would contain the
                    # period time data, but the other subtypes would not.
                else:
                    h, m, s = map(int, config.checkpoint_period.split(':'))
                    checkpoint_period = (h * 3600) + (m * 60) + s
                    self._checkpoint_timer = Timer(self.checkpoint, interval=checkpoint_period, name="Checkpoint")
            except Exception:
                logger.error("invalid checkpoint_period provided: {0} expected HH:MM:SS".format(config.checkpoint_period))
                self._checkpoint_timer = Timer(self.checkpoint, interval=(30 * 60), name="Checkpoint")

        self.task_count = 0
        self.tasks = {}  # type: Dict[int, TaskRecord]
        self.submitter_lock = threading.Lock()

        atexit.register(self.atexit_cleanup)

    def _create_task_log_info(self, task_id: int) -> Dict[str, Any]:
        """
        Create the dictionary that will be included in the log.
        """

        # because self.tasks[task_id] is now a TaskRecord not a Dict[str,...], type checking
        # can't do enough type checking if just iterating over this list of keys to copy
        # and the assignments need to be written out explicitly.

        task_log_info = {}  # type: Dict[str, Any]

        task_log_info["task_func_name"] = self.tasks[task_id]['func_name']
        task_log_info["task_fn_hash"] = self.tasks[task_id]['fn_hash']
        task_log_info["task_memoize"] = self.tasks[task_id]['memoize']
        task_log_info["task_hashsum"] = self.tasks[task_id]['memoize']
        task_log_info["task_fail_count"] = self.tasks[task_id]['fail_count']
        task_log_info["task_status"] = self.tasks[task_id]['status']
        task_log_info["task_id"] = self.tasks[task_id]['id']
        task_log_info["task_time_submitted"] = self.tasks[task_id]['time_submitted']
        task_log_info["task_time_returned"] = self.tasks[task_id]['time_returned']
        task_log_info["task_executor"] = self.tasks[task_id]['executor']

        task_log_info['run_id'] = self.run_id
        task_log_info['timestamp'] = datetime.datetime.now()
        task_log_info['task_status_name'] = self.tasks[task_id]['status'].name
        task_log_info['tasks_failed_count'] = self.tasks_failed_count
        task_log_info['tasks_completed_count'] = self.tasks_completed_count
        task_log_info['task_inputs'] = str(self.tasks[task_id]['kwargs'].get('inputs', None))
        task_log_info['task_outputs'] = str(self.tasks[task_id]['kwargs'].get('outputs', None))
        task_log_info['task_stdin'] = self.tasks[task_id]['kwargs'].get('stdin', None)
        stdout_spec = self.tasks[task_id]['kwargs'].get('stdout', None)
        stderr_spec = self.tasks[task_id]['kwargs'].get('stderr', None)
        try:
            stdout_name, _ = get_std_fname_mode('stdout', stdout_spec)
        except Exception as e:
            logger.warning("Incorrect stdout format {} for Task {}".format(stdout_spec, task_id))
            stdout_name = str(e)
        try:
            stderr_name, _ = get_std_fname_mode('stderr', stderr_spec)
        except Exception as e:
            logger.warning("Incorrect stderr format {} for Task {}".format(stderr_spec, task_id))
            stderr_name = str(e)
        task_log_info['task_stdout'] = stdout_name
        task_log_info['task_stderr'] = stderr_name
        task_log_info['task_fail_history'] = ",".join(self.tasks[task_id]['fail_history'])
        task_log_info['task_depends'] = None
<<<<<<< HEAD
        task_log_info['task_depends'] = ",".join([str(t.tid) for t in self.tasks[task_id]['depends'] if isinstance(t, AppFuture) or isinstance(t, DataFuture)])
        task_log_info['task_elapsed_time'] = None

        # explicit variables for None reasoning
        time_returned = self.tasks[task_id]['time_returned']
        time_submitted = self.tasks[task_id]['time_submitted']
        if time_returned is not None and time_submitted is not None:
            task_log_info['task_elapsed_time'] = (time_returned - time_submitted).total_seconds()
=======
        if self.tasks[task_id]['depends'] is not None:
            task_log_info['task_depends'] = ",".join([str(t.tid) for t in self.tasks[task_id]['depends']
                                                      if isinstance(t, AppFuture) or isinstance(t, DataFuture)])
>>>>>>> 01f6463f
        return task_log_info

    def _count_deps(self, depends: Sequence[Future]) -> int:
        """Internal.

        Count the number of unresolved futures in the list depends.
        """
        count = 0
        for dep in depends:
            if not dep.done():
                count += 1

        return count

    @property
    def config(self) -> Config:
        """Returns the fully initialized config that the DFK is actively using.

        Returns:
             - config (dict)
        """
        return self._config

    def handle_exec_update(self, task_id: int, future: Future) -> None:
        """This function is called only as a callback from an execution
        attempt reaching a final state (either successfully or failing).

        It will launch retries if necessary, and update the task
        structure.

        Args:
             task_id (int) : Task id ## TODO: push up change to remove this being a UUID
             future (Future) : The future object corresponding to the task which
             makes this callback
        """

        if not isinstance(task_id, int):
            raise ValueError("BENC manual type check 1")

        try:
            res = future.result()
            if isinstance(res, RemoteExceptionWrapper):
                res.reraise()

        except Exception as e:
            logger.debug("Task {} failed".format(task_id))
            # We keep the history separately, since the future itself could be
            # tossed.
            self.tasks[task_id]['fail_history'].append(str(e))
            self.tasks[task_id]['fail_count'] += 1

            if self.tasks[task_id]['status'] == States.dep_fail:
                logger.info("Task {} failed due to dependency failure so skipping retries".format(task_id))
            elif self.tasks[task_id]['fail_count'] <= self._config.retries:
                self.tasks[task_id]['status'] = States.pending
                logger.info("Task {} marked for retry".format(task_id))

            else:
                logger.exception("Task {} failed after {} retry attempts".format(task_id,
                                                                                 self._config.retries))
                self.tasks[task_id]['status'] = States.failed
                self.tasks_failed_count += 1
                self.tasks[task_id]['time_returned'] = datetime.datetime.now()

        else:
            self.tasks[task_id]['status'] = States.done
            self.tasks_completed_count += 1

            logger.info("Task {} completed".format(task_id))
            self.tasks[task_id]['time_returned'] = datetime.datetime.now()

        if self.tasks[task_id]['app_fu'].stdout is not None:
            logger.info("Standard output for task {} available at {}".format(task_id, self.tasks[task_id]['app_fu'].stdout))
        if self.tasks[task_id]['app_fu'].stderr is not None:
            logger.info("Standard error for task {} available at {}".format(task_id, self.tasks[task_id]['app_fu'].stderr))

        if self.monitoring:
            task_log_info = self._create_task_log_info(task_id)
            self.monitoring.send(MessageType.TASK_INFO, task_log_info)

        # it might be that in the course of the update, we've gone back to being
        # pending - in which case, we should consider ourself for relaunch
        if self.tasks[task_id]['status'] == States.pending:
            self.launch_if_ready(task_id)

        with self.tasks[task_id]['app_fu']._update_lock:

            if not future.done():
                raise ValueError("done callback called, despite future not reporting itself as done")

            try:
                res = future.result()
                if isinstance(res, RemoteExceptionWrapper):
                    res.reraise()

                self.tasks[task_id]['app_fu'].set_result(future.result())
            except Exception as e:
                if self.tasks[task_id]['retries_left'] > 0:
                    # ignore this exception, because assume some later
                    # parent executor, started external to this class,
                    # will provide the answer
                    pass
                else:
                    self.tasks[task_id]['app_fu'].set_exception(e)

        return

    def handle_app_update(self, task_id: int, future: AppFuture) -> None:
        """This function is called as a callback when an AppFuture
        is in its final state.

        It will trigger post-app processing such as checkpointing.

        Args:
             task_id (int) : Task id  [TODO: update master docs - not an int]
             future (Future) : The relevant app future (which should be
                 consistent with the task structure 'app_fu' entry

        """

        if not self.tasks[task_id]['app_fu'].done():
            logger.error("Internal consistency error: app_fu is not done for task {}".format(task_id))
        if not self.tasks[task_id]['app_fu'] == future:
            logger.error("Internal consistency error: callback future is not the app_fu in task structure, for task {}".format(task_id))

        self.memoizer.update_memo(task_id, self.tasks[task_id], future)

        if self.checkpoint_mode == 'task_exit':
            self.checkpoint(tasks=[task_id])

        # If checkpointing is turned on, wiping app_fu is left to the checkpointing code
        # else we wipe it here.
        if self.checkpoint_mode is None:
            self.wipe_task(task_id)
        return

    def wipe_task(self, task_id: int) -> None:
        """ Remove task with task_id from the internal tasks table
        """
        del self.tasks[task_id]

    @staticmethod
    def check_staging_inhibited(kwargs: Dict[str, Any]) -> bool:
        return kwargs.get('staging_inhibit_output', False)

    def launch_if_ready(self, task_id: int) -> None:
        """
        launch_if_ready will launch the specified task, if it is ready
        to run (for example, without dependencies, and in pending state).

        This should be called by any piece of the DataFlowKernel that
        thinks a task may have become ready to run.

        It is not an error to call launch_if_ready on a task that is not
        ready to run - launch_if_ready will not incorrectly launch that
        task.

        launch_if_ready is thread safe, so may be called from any thread
        or callback.
        """
        # after launching the task, self.tasks[task_id] is no longer
        # guaranteed to exist (because it can complete fast as part of the
        # submission - eg memoization)
        task_record = self.tasks.get(task_id)
        if task_record is None:
            # assume this task has already been processed to completion
            logger.debug("Task {} has no task record. Assuming it has already been processed to completion.".format(task_id))
            return
        if self._count_deps(task_record['depends']) == 0:

            # We can now launch *task*
            new_args, kwargs, exceptions = self.sanitize_and_wrap(task_id,
                                                                  task_record['args'],
                                                                  task_record['kwargs'])
            task_record['args'] = new_args
            task_record['kwargs'] = kwargs
            if not exceptions:
                # There are no dependency errors
                exec_fu = None  # type: Optional[Future[Any]]
                # Acquire a lock, retest the state, launch
                with task_record['task_launch_lock']:
                    if task_record['status'] == States.pending:
                        try:
                            exec_fu = self.launch_task(
                                task_id, task_record['func'], *new_args, **kwargs)
                        except Exception as e:
                            # task launched failed somehow. the execution might
                            # have been launched and an exception raised after
                            # that, though. that's hard to detect from here.
                            # we don't attempt retries here. This is an error with submission
                            # even though it might come from user code such as a plugged-in
                            # executor or memoization hash function.

                            logger.debug("Got an exception launching task", exc_info=True)
                            self.tasks[task_id]['retries_left'] = 0
                            exec_fu = Future()
                            exec_fu.set_exception(e)
            else:
                logger.info(
                    "Task {} failed due to dependency failure".format(task_id))
                # Raise a dependency exception
                task_record['status'] = States.dep_fail
                self.tasks_dep_fail_count += 1

                if self.monitoring is not None:
                    task_log_info = self._create_task_log_info(task_id)
                    self.monitoring.send(MessageType.TASK_INFO, task_log_info)

                self.tasks[task_id]['retries_left'] = 0
                exec_fu = Future()
                exec_fu.set_exception(DependencyError(exceptions,
                                                      task_id))

            if exec_fu:

                try:
                    exec_fu.add_done_callback(partial(self.handle_exec_update, task_id))
                except Exception as e:
                    # this exception is ignored here because it is assumed that exception
                    # comes from directly executing handle_exec_update (because exec_fu is
                    # done already). If the callback executes later, then any exception
                    # coming out of the callback will be ignored and not propate anywhere,
                    # so this block attempts to keep the same behaviour here.
                    logger.error("add_done_callback got an exception {} which will be ignored".format(e))

                task_record['exec_fu'] = exec_fu

    def launch_task(self, task_id: int, executable: Callable, *args: Tuple[Any, ...], **kwargs: Dict[str, Any]) -> Future:
        """Handle the actual submission of the task to the executor layer.

        If the app task has the executors attributes not set (default=='all')
        the task is launched on a randomly selected executor from the
        list of executors. This behavior could later be updated to support
        binding to executors based on user specified criteria.

        If the app task specifies a particular set of executors, it will be
        targeted at those specific executors.

        Args:
            task_id (int) : A uuid string that uniquely identifies the task
            executable (callable) : A callable object
            args (list of positional args)
            kwargs (arbitrary keyword arguments)


        Returns:
            Future that tracks the execution of the submitted executable
        """
        self.tasks[task_id]['time_submitted'] = datetime.datetime.now()

        memo_fu = self.memoizer.check_memo(task_id, self.tasks[task_id])
        if memo_fu:
            logger.info("Reusing cached result for task {}".format(task_id))
            return memo_fu

        executor_label = self.tasks[task_id]["executor"]
        try:
            executor = self.executors[executor_label]
        except Exception:
            logger.exception("Task {} requested invalid executor {}: config is\n{}".format(task_id, executor_label, self._config))
            raise ValueError("Task {} requested invalid executor {}".format(task_id, executor_label))

        if self.monitoring is not None and self.monitoring.resource_monitoring_enabled:
            wrapper_logging_level = logging.DEBUG if self.monitoring.monitoring_debug else logging.INFO
            executable = self.monitoring.monitor_wrapper(executable, task_id,
                                                         self.monitoring.monitoring_hub_url,
                                                         self.run_id,
                                                         wrapper_logging_level,
                                                         self.monitoring.resource_monitoring_interval)

        with self.submitter_lock:
            exec_fu = executor.submit(executable, *args, **kwargs)
        self.tasks[task_id]['status'] = States.launched
        if self.monitoring is not None:
            task_log_info = self._create_task_log_info(task_id)
            self.monitoring.send(MessageType.TASK_INFO, task_log_info)

        self.tasks[task_id]['retries_left'] = self._config.retries - \
            self.tasks[task_id]['fail_count']
        logger.info("Task {} launched on executor {}".format(task_id, executor.label))
        return exec_fu

    def _add_input_deps(self, executor: str, args: Sequence[Any], kwargs: Dict[str, Any], func: Callable) -> Tuple[Sequence[Any], Dict[str, Any], Callable]:
        """Look for inputs of the app that are files. Give the data manager
        the opportunity to replace a file with a data future for that file,
        for example wrapping the result of a staging action.

        Args:
            - executor (str) : executor where the app is going to be launched
            - args (List) : Positional args to app function
            - kwargs (Dict) : Kwargs to app function
            - func : the function that will be invoked

        Returns:   args, kwargs, (replacement, wrapping) function
        """

        # Return if the task is a data management task, rather than doing
        # data managament on it.
        if executor == 'data_manager':
            return args, kwargs, func

        inputs = kwargs.get('inputs', [])
        for idx, f in enumerate(inputs):
            (inputs[idx], func) = self.data_manager.optionally_stage_in(f, func, executor)

        for kwarg, f in kwargs.items():
            (kwargs[kwarg], func) = self.data_manager.optionally_stage_in(f, func, executor)

        newargs = list(args)
        for idx, f in enumerate(newargs):
            (newargs[idx], func) = self.data_manager.optionally_stage_in(f, func, executor)

        return tuple(newargs), kwargs, func

    def _add_output_deps(self, executor: str, args: Sequence[Any], kwargs: Dict[str, Any], app_fut: AppFuture, func: Callable) -> Callable:
        logger.debug("Adding output dependencies")
        outputs = kwargs.get('outputs', [])
        app_fut._outputs = []
        for idx, f in enumerate(outputs):
            if isinstance(f, File) and not self.check_staging_inhibited(kwargs):
                # replace a File with a DataFuture - either completing when the stageout
                # future completes, or if no stage out future is returned, then when the
                # app itself completes.

                # The staging code will get a clean copy which it is allowed to mutate,
                # while the DataFuture-contained original will not be modified by any staging.
                f_copy = f.cleancopy()
                outputs[idx] = f_copy

                logger.debug("Submitting stage out for output file {}".format(repr(f)))
                stageout_fut = self.data_manager.stage_out(f_copy, executor, app_fut)
                if stageout_fut:
                    logger.debug("Adding a dependency on stageout future for {}".format(repr(f)))
                    app_fut._outputs.append(DataFuture(stageout_fut, f, tid=app_fut.tid))
                else:
                    logger.debug("No stageout dependency for {}".format(repr(f)))
                    app_fut._outputs.append(DataFuture(app_fut, f, tid=app_fut.tid))

                # this is a hook for post-task stageout
                # note that nothing depends on the output - which is maybe a bug
                # in the not-very-tested stageout system?
                newfunc = self.data_manager.replace_task_stage_out(f_copy, func, executor)
                if newfunc:
                    func = newfunc
            else:
                logger.debug("Not performing staging for: {}".format(repr(f)))
                app_fut._outputs.append(DataFuture(app_fut, f, tid=app_fut.tid))
        return func

    def _gather_all_deps(self, args: Sequence[Any], kwargs: Dict[str, Any]) -> List[Future]:
        """Count the number of unresolved futures on which a task depends.

        Args:
            - args: The list of args list to the fn
            - kwargs: The dict of all kwargs passed to the fn

        Returns:
            - list of dependencies

        """
        # Check the positional args
        depends = []

        def check_dep(d: Any) -> None:
            if isinstance(d, Future):
                depends.extend([d])

        for dep in args:
            check_dep(dep)

        # Check for explicit kwargs ex, fu_1=<fut>
        for key in kwargs:
            dep = kwargs[key]
            check_dep(dep)

        # Check for futures in inputs=[<fut>...]
        for dep in kwargs.get('inputs', []):
            check_dep(dep)

        return depends

    def sanitize_and_wrap(self, task_id: int, args: Sequence[Any], kwargs: Dict[str, Any]) -> Tuple[List[Any], Dict[str, Any], List[Exception]]:
        """This function should be called only when all the futures we track have been resolved.

        If the user hid futures a level below, we will not catch
        it, and will (most likely) result in a type error.

        Args:
             task_id (int) : Task id
             args (List) : Positional args to app function
             kwargs (Dict) : Kwargs to app function

        Return:
             partial function evaluated with all dependencies in  args, kwargs and kwargs['inputs'] evaluated.


        TODO: mypy note: we take a *tuple* of args but return a *list* of args.
        That's an (unintentional?) change of type of arg structure which leads me
        to try to represent the args in TaskRecord as a Sequence

        """
        dep_failures = []

        # Replace item in args
        new_args = []
        for dep in args:
            if isinstance(dep, Future):
                try:
                    new_args.extend([dep.result()])
                except Exception as e:
                    dep_failures.extend([e])
            else:
                new_args.extend([dep])

        # Check for explicit kwargs ex, fu_1=<fut>
        for key in kwargs:
            dep = kwargs[key]
            if isinstance(dep, Future):
                try:
                    kwargs[key] = dep.result()
                except Exception as e:
                    dep_failures.extend([e])

        # Check for futures in inputs=[<fut>...]
        if 'inputs' in kwargs:
            new_inputs = []
            for dep in kwargs['inputs']:
                if isinstance(dep, Future):
                    try:
                        new_inputs.extend([dep.result()])
                    except Exception as e:
                        dep_failures.extend([e])

                else:
                    new_inputs.extend([dep])
            kwargs['inputs'] = new_inputs

        return new_args, kwargs, dep_failures

    def submit(self,
               func: Callable,
               app_args: Sequence[Any],
               executors: Union[str, List[str]] = 'all',
               fn_hash: Optional[str] = None,
               cache: bool = False,
               ignore_for_cache: Optional[List[str]] = None,
               app_kwargs: Dict[str, Any] = {}) -> AppFuture:
        """Add task to the dataflow system.

        If the app task has the executors attributes not set (default=='all')
        the task will be launched on a randomly selected executor from the
        list of executors. If the app task specifies a particular set of
        executors, it will be targeted at the specified executors.

        >>> IF all deps are met:
        >>>   send to the runnable queue and launch the task
        >>> ELSE:
        >>>   post the task in the pending queue

        Args:
            - func : A function object

        KWargs :
            - app_args : Args to the function
            - executors (list or string) : List of executors this call could go to.
                    Default='all'
            - fn_hash (Str) : Hash of the function and inputs
                    Default=None
            - cache (Bool) : To enable memoization or not
            - ignore_for_cache (list) : List of kwargs to be ignored for memoization/checkpointing
            - app_kwargs (dict) : Rest of the kwargs to the fn passed as dict.

        Returns:
               (AppFuture) [DataFutures,]

        """

        if ignore_for_cache is None:
            ignore_for_cache = []

        if self.cleanup_called:
            raise ValueError("Cannot submit to a DFK that has been cleaned up")

        task_id = self.task_count
        self.task_count += 1
        if isinstance(executors, str) and executors.lower() == 'all':
            choices = list(e for e in self.executors if e != 'data_manager')
        elif isinstance(executors, list):
            choices = executors
        else:
            raise ValueError("Task {} supplied invalid type for executors: {}".format(task_id, type(executors)))
        executor = random.choice(choices)

        # The below uses func.__name__ before it has been wrapped by any staging code.

        label = app_kwargs.get('label')
        for kw in ['stdout', 'stderr']:
            if kw in app_kwargs:
                if app_kwargs[kw] == parsl.AUTO_LOGNAME:
                    if kw not in ignore_for_cache:
                        ignore_for_cache += [kw]
                    app_kwargs[kw] = os.path.join(
                                self.run_dir,
                                'task_logs',
                                str(int(task_id / 10000)).zfill(4),  # limit logs to 10k entries per directory
                                'task_{}_{}{}.{}'.format(
                                    str(task_id).zfill(4),
                                    func.__name__,
                                    '' if label is None else '_{}'.format(label),
                                    kw)
                    )

        task_def = {'executor': executor,
                    'func_name': func.__name__,
                    'fn_hash': fn_hash,
                    'memoize': cache,
                    'hashsum': None,
                    'exec_fu': None,
                    'fail_count': 0,
                    'fail_history': [],
                    'ignore_for_cache': ignore_for_cache,
                    'status': States.unsched,
                    'id': task_id,
                    'time_submitted': None,
                    'time_returned': None}  # type: TaskRecord

        app_fu = AppFuture(task_def)

        # Transform remote input files to data futures
        app_args, app_kwargs, func = self._add_input_deps(executor, app_args, app_kwargs, func)

        func = self._add_output_deps(executor, app_args, app_kwargs, app_fu, func)

        task_def.update({
                    'args': app_args,
                    'func': func,
                    'kwargs': app_kwargs,
                    'app_fu': app_fu})

        if task_id in self.tasks:
            raise DuplicateTaskError(
                "internal consistency error: Task {0} already exists in task list".format(task_id))
        else:
            self.tasks[task_id] = task_def

        # Get the list of dependencies for the task
        depends = self._gather_all_deps(app_args, app_kwargs)
        task_def['depends'] = depends

        depend_descs = []
        for d in depends:
            if isinstance(d, AppFuture) or isinstance(d, DataFuture):
                depend_descs.append("task {}".format(d.tid))
            else:
                depend_descs.append(repr(d))

        if depend_descs != []:
            waiting_message = "waiting on {}".format(", ".join(depend_descs))
        else:
            waiting_message = "not waiting on any dependency"

        logger.info("Task {} submitted for App {}, {}".format(task_id,
                                                              task_def['func_name'],
                                                              waiting_message))

        task_def['task_launch_lock'] = threading.Lock()

        app_fu.add_done_callback(partial(self.handle_app_update, task_id))
        task_def['status'] = States.pending
        logger.debug("Task {} set to pending state with AppFuture: {}".format(task_id, task_def['app_fu']))

        # at this point add callbacks to all dependencies to do a launch_if_ready
        # call whenever a dependency completes.

        # we need to be careful about the order of setting the state to pending,
        # adding the callbacks, and caling launch_if_ready explicitly once always below.

        # I think as long as we call launch_if_ready once after setting pending, then
        # we can add the callback dependencies at any point: if the callbacks all fire
        # before then, they won't cause a launch, but the one below will. if they fire
        # after we set it pending, then the last one will cause a launch, and the
        # explicit one won't.

        for d in depends:

            def callback_adapter(dep_fut: Future) -> None:
                self.launch_if_ready(task_id)

            try:
                d.add_done_callback(callback_adapter)
            except Exception as e:
                logger.error("add_done_callback got an exception {} which will be ignored".format(e))

        self.launch_if_ready(task_id)

        return app_fu

    # it might also be interesting to assert that all DFK
    # tasks are in a "final" state (3,4,5) when the DFK
    # is closed down, and report some kind of warning.
    # although really I'd like this to drain properly...
    # and a drain function might look like this.
    # If tasks have their states changed, this won't work properly
    # but we can validate that...
    def log_task_states(self) -> None:
        logger.info("Summary of tasks in DFK:")

        keytasks = {state: 0 for state in States}

        for tid in self.tasks:
            keytasks[self.tasks[tid]['status']] += 1
        # Fetch from counters since tasks get wiped
        keytasks[States.done] = self.tasks_completed_count
        keytasks[States.failed] = self.tasks_failed_count
        keytasks[States.dep_fail] = self.tasks_dep_fail_count

        for state in States:
            if keytasks[state]:
                logger.info("Tasks in state {}: {}".format(str(state), keytasks[state]))

        total_summarized = sum(keytasks.values())
        if total_summarized != self.task_count:
            logger.error("Task count summarisation was inconsistent: summarised {} tasks, but task counter registered {} tasks".format(
                total_summarized, self.task_count))
        logger.info("End of summary")

    def _create_remote_dirs_over_channel(self, provider: ExecutionProvider, channel: Channel) -> None:
        """ Create script directories across a channel

        Parameters
        ----------
        provider: Provider obj
           Provider for which scritps dirs are being created
        channel: Channel obk
           Channel over which the remote dirs are to be created
        """
        run_dir = self.run_dir
        if channel.script_dir is None:
            channel.script_dir = os.path.join(run_dir, 'submit_scripts')

            # Only create dirs if we aren't on a shared-fs
            if not channel.isdir(run_dir):
                parent, child = pathlib.Path(run_dir).parts[-2:]
                remote_run_dir = os.path.join(parent, child)
                channel.script_dir = os.path.join(remote_run_dir, 'remote_submit_scripts')
                provider.script_dir = os.path.join(run_dir, 'local_submit_scripts')

        channel.makedirs(channel.script_dir, exist_ok=True)

    def add_executors(self, executors: Sequence[ParslExecutor]) -> None:
        for executor in executors:
            executor.run_dir = self.run_dir
            executor.hub_address = self.hub_address
            executor.hub_port = self.hub_interchange_port
            if hasattr(executor, 'provider'):
                if hasattr(executor.provider, 'script_dir'):
                    executor.provider.script_dir = os.path.join(self.run_dir, 'submit_scripts')
                    os.makedirs(executor.provider.script_dir, exist_ok=True)

                    if isinstance(executor.provider, MultiChanneled):
                        logger.debug("Creating script_dir across multiple channels")
                        for channel in executor.provider.channels:
                            self._create_remote_dirs_over_channel(executor.provider, channel)
                    elif isinstance(executor.provider, Channeled):
                        self._create_remote_dirs_over_channel(executor.provider, executor.provider.channel)
                    else:
                        raise ValueError(("Assuming executor.provider has channel(s) based on it "
                                          "having provider/script_dir, but actually it isn't a "
                                          "(Multi)Channeled instance. provider = {}").format(executor.provider))

            self.executors[executor.label] = executor
            executor.start()
        self.flowcontrol.add_executors(executors)

    def atexit_cleanup(self) -> None:
        if not self.cleanup_called:
            self.cleanup()

    def wait_for_current_tasks(self) -> None:
        """Waits for all tasks in the task list to be completed, by waiting for their
        AppFuture to be completed. This method will not necessarily wait for any tasks
        added after cleanup has started (such as data stageout?)
        """

        logger.info("Waiting for all remaining tasks to complete")
        for task_id in list(self.tasks):
            # .exception() is a less exception throwing way of
            # waiting for completion than .result()
            if task_id not in self.tasks:
                logger.debug("Task {} no longer in task list".format(task_id))
            else:
                fut = self.tasks[task_id]['app_fu']
                if not fut.done():
                    logger.debug("Waiting for task {} to complete".format(task_id))
                    fut.exception()
        logger.info("All remaining tasks completed")

    def cleanup(self) -> None:
        """DataFlowKernel cleanup.

        This involves releasing all resources explicitly.

        If the executors are managed by the DFK, then we call scale_in on each of
        the executors and call executor.shutdown. Otherwise, executor cleanup is left to
        the user.
        """
        logger.info("DFK cleanup initiated")

        # this check won't detect two DFK cleanups happening from
        # different threads extremely close in time because of
        # non-atomic read/modify of self.cleanup_called
        if self.cleanup_called:
            raise Exception("attempt to clean up DFK when it has already been cleaned-up")
        self.cleanup_called = True

        self.log_task_states()

        # Checkpointing takes priority over the rest of the tasks
        # checkpoint if any valid checkpoint method is specified
        if self.checkpoint_mode is not None:
            self.checkpoint()

            if self._checkpoint_timer:
                logger.info("Stopping checkpoint timer")
                self._checkpoint_timer.close()

        # Send final stats
        self.usage_tracker.send_message()
        self.usage_tracker.close()

        logger.info("Terminating flow_control and strategy threads")
        self.flowcontrol.close()

        for executor in self.executors.values():
            if executor.managed and not executor.bad_state_is_set:
                if executor.scaling_enabled:
                    job_ids = executor.provider.resources.keys()
                    executor.scale_in(len(job_ids))
                executor.shutdown()

        self.time_completed = datetime.datetime.now()

        if self.monitoring:
            self.monitoring.send(MessageType.WORKFLOW_INFO,
                                 {'tasks_failed_count': self.tasks_failed_count,
                                  'tasks_completed_count': self.tasks_completed_count,
                                  "time_began": self.time_began,
                                  'time_completed': self.time_completed,
                                  'workflow_duration': (self.time_completed - self.time_began).total_seconds(),
                                  'run_id': self.run_id, 'rundir': self.run_dir})

            self.monitoring.close()

        logger.info("DFK cleanup complete")

    def checkpoint(self, tasks: Optional[List[int]] = None) -> str:
        """Checkpoint the dfk incrementally to a checkpoint file.

        When called, every task that has been completed yet not
        checkpointed is checkpointed to a file.

        Kwargs:
            - tasks (List of task ids) : List of task ids to checkpoint. Default=None
                                         if set to None or [], we iterate over all tasks held by the DFK.

        .. note::
            Checkpointing only works if memoization is enabled

        Returns:
            Checkpoint dir if checkpoints were written successfully.
            By default the checkpoints are written to the RUNDIR of the current
            run under RUNDIR/checkpoints/{tasks.pkl, dfk.pkl}
        """
        with self.checkpoint_lock:
            # checkpoint_queue = None   # this line is unused - we always assign a new value in the following if statement # TODO push this removal to master
            if tasks:
                checkpoint_queue = tasks  # type: Iterable[int]
            else:
                checkpoint_queue = list(self.tasks.keys())

            checkpoint_dir = '{0}/checkpoint'.format(self.run_dir)
            checkpoint_dfk = checkpoint_dir + '/dfk.pkl'
            checkpoint_tasks = checkpoint_dir + '/tasks.pkl'

            if not os.path.exists(checkpoint_dir):
                os.makedirs(checkpoint_dir, exist_ok=True)

            with open(checkpoint_dfk, 'wb') as f:
                state = {'rundir': self.run_dir,
                         'task_count': self.task_count
                         }
                pickle.dump(state, f)

            count = 0

            with open(checkpoint_tasks, 'ab') as f:
                for task_id in checkpoint_queue:
                    if task_id in self.tasks and \
                       self.tasks[task_id]['app_fu'] is not None and \
                       self.tasks[task_id]['app_fu'].done() and \
                       self.tasks[task_id]['app_fu'].exception() is None:
                        hashsum = self.tasks[task_id]['hashsum']
                        self.wipe_task(task_id)
                        if not hashsum:
                            continue
                        t = {'hash': hashsum,
                             'exception': None,
                             'result': None}  # type: Dict[str, Any]
                        try:
                            # Asking for the result will raise an exception if
                            # the app had failed. Should we even checkpoint these?
                            # TODO : Resolve this question ?
                            r = self.memoizer.hash_lookup(hashsum).result()
                        except Exception as e:
                            t['exception'] = e
                        else:
                            t['result'] = r

                        # We are using pickle here since pickle dumps to a file in 'ab'
                        # mode behave like a incremental log.
                        pickle.dump(t, f)
                        count += 1
                        logger.debug("Task {} checkpointed".format(task_id))

            self.checkpointed_tasks += count

            if count == 0:
                if self.checkpointed_tasks == 0:
                    logger.warning("No tasks checkpointed so far in this run. Please ensure caching is enabled")
                else:
                    logger.debug("No tasks checkpointed in this pass.")
            else:
                logger.info("Done checkpointing {} tasks".format(count))

            return checkpoint_dir

    def _load_checkpoints(self, checkpointDirs: 'List[str]') -> 'Dict[str, Future[Any]]':
        """Load a checkpoint file into a lookup table.

        The data being loaded from the pickle file mostly contains input
        attributes of the task: func, args, kwargs, env...
        To simplify the check of whether the exact task has been completed
        in the checkpoint, we hash these input params and use it as the key
        for the memoized lookup table.

        Args:
            - checkpointDirs (list) : List of filepaths to checkpoints
              Eg. ['runinfo/001', 'runinfo/002']

        Returns:
            - memoized_lookup_table (dict)
        """
        memo_lookup_table = {}

        for checkpoint_dir in checkpointDirs:
            logger.info("Loading checkpoints from {}".format(checkpoint_dir))
            checkpoint_file = os.path.join(checkpoint_dir, 'tasks.pkl')
            try:
                with open(checkpoint_file, 'rb') as f:
                    while True:
                        try:
                            data = pickle.load(f)
                            # Copy and hash only the input attributes
                            memo_fu = Future()  # type: Future[Any]
                            if data['exception']:
                                memo_fu.set_exception(data['exception'])
                            else:
                                memo_fu.set_result(data['result'])
                            memo_lookup_table[data['hash']] = memo_fu

                        except EOFError:
                            # Done with the checkpoint file
                            break
            except FileNotFoundError:
                reason = "Checkpoint file was not found: {}".format(
                    checkpoint_file)
                logger.error(reason)
                raise BadCheckpoint(reason)
            except Exception:
                reason = "Failed to load checkpoint: {}".format(
                    checkpoint_file)
                logger.error(reason)
                raise BadCheckpoint(reason)

            logger.info("Completed loading checkpoint: {0} with {1} tasks".format(checkpoint_file,
                                                                                  len(memo_lookup_table.keys())))
        return memo_lookup_table

    def load_checkpoints(self, checkpointDirs: Optional[List[str]]) -> 'Dict[str, Future[Any]]':
        """Load checkpoints from the checkpoint files into a dictionary.

        The results are used to pre-populate the memoizer's lookup_table

        Kwargs:
             - checkpointDirs (list) : List of run folder to use as checkpoints
               Eg. ['runinfo/001', 'runinfo/002']

        Returns:
             - dict containing, hashed -> future mappings
        """
        self.memo_lookup_table = None

        if not checkpointDirs:
            return {}

        if type(checkpointDirs) is not list:
            raise BadCheckpoint("checkpointDirs expects a list of checkpoints")

        return self._load_checkpoints(checkpointDirs)


class DataFlowKernelLoader(object):
    """Manage which DataFlowKernel is active.

    This is a singleton class containing only class methods. You should not
    need to instantiate this class.
    """

    _dfk = None  # type: Optional[DataFlowKernel]

    @classmethod
    def clear(cls) -> None:
        """Clear the active DataFlowKernel so that a new one can be loaded."""
        cls._dfk = None

    @classmethod
    @typeguard.typechecked
    def load(cls, config: Optional[Config] = None) -> DataFlowKernel:
        """Load a DataFlowKernel.

        Args:
            - config (Config) : Configuration to load. This config will be passed to a
              new DataFlowKernel instantiation which will be set as the active DataFlowKernel.
        Returns:
            - DataFlowKernel : The loaded DataFlowKernel object.
        """
        if cls._dfk is not None:
            raise RuntimeError('Config has already been loaded')

        #  using new_dfk as an intermediate variable allows it to have
        #  the type DataFlowKernel, which is stricter than the type of
        #  cls._dfk : Optional[DataFlowKernel] and so we can return the
        #  correct type.
        if config is None:
            new_dfk = DataFlowKernel(Config())
        else:
            new_dfk = DataFlowKernel(config)

        cls._dfk = new_dfk
        return new_dfk

    @classmethod
    def wait_for_current_tasks(cls) -> None:
        """Waits for all tasks in the task list to be completed, by waiting for their
        AppFuture to be completed. This method will not necessarily wait for any tasks
        added after cleanup has started such as data stageout.
        """
        cls.dfk().wait_for_current_tasks()

    @classmethod
    def dfk(cls) -> DataFlowKernel:
        """Return the currently-loaded DataFlowKernel."""
        if cls._dfk is None:
            raise RuntimeError('Must first load config')
        return cls._dfk<|MERGE_RESOLUTION|>--- conflicted
+++ resolved
@@ -244,20 +244,7 @@
         task_log_info['task_stderr'] = stderr_name
         task_log_info['task_fail_history'] = ",".join(self.tasks[task_id]['fail_history'])
         task_log_info['task_depends'] = None
-<<<<<<< HEAD
         task_log_info['task_depends'] = ",".join([str(t.tid) for t in self.tasks[task_id]['depends'] if isinstance(t, AppFuture) or isinstance(t, DataFuture)])
-        task_log_info['task_elapsed_time'] = None
-
-        # explicit variables for None reasoning
-        time_returned = self.tasks[task_id]['time_returned']
-        time_submitted = self.tasks[task_id]['time_submitted']
-        if time_returned is not None and time_submitted is not None:
-            task_log_info['task_elapsed_time'] = (time_returned - time_submitted).total_seconds()
-=======
-        if self.tasks[task_id]['depends'] is not None:
-            task_log_info['task_depends'] = ",".join([str(t.tid) for t in self.tasks[task_id]['depends']
-                                                      if isinstance(t, AppFuture) or isinstance(t, DataFuture)])
->>>>>>> 01f6463f
         return task_log_info
 
     def _count_deps(self, depends: Sequence[Future]) -> int:
