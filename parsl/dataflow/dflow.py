--- conflicted
+++ resolved
@@ -287,11 +287,7 @@
         """
         return self._config
 
-<<<<<<< HEAD
-    def handle_exec_update(self, task_id: int, future: Future) -> None:
-=======
-    def handle_exec_update(self, task_record, future):
->>>>>>> bca4121a
+    def handle_exec_update(self, task_record: TaskRecord, future: Future) -> None:
         """This function is called only as a callback from an execution
         attempt reaching a final state (either successfully or failing).
 
@@ -299,11 +295,7 @@
         structure.
 
         Args:
-<<<<<<< HEAD
-             task_id (int) : Task id ## TODO: push up change to remove this being a UUID
-=======
              task_record (dict) : Task record
->>>>>>> bca4121a
              future (Future) : The future object corresponding to the task which
              makes this callback
         """
