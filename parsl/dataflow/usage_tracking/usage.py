import uuid
import time
import hashlib
import os
import getpass
import json
import logging
import socket
import sys
import platform
import multiprocessing as mp

<<<<<<< HEAD
from typing import List

from parsl.dataflow.states import FINAL_FAILURE_STATES
=======
>>>>>>> bf91a162
from parsl.version import VERSION as PARSL_VERSION

logger = logging.getLogger(__name__)


def async_process(fn):
    """ Decorator function to launch a function as a separate process """

    def run(*args, **kwargs) -> mp.Process:
        proc = mp.Process(target=fn, args=args, kwargs=kwargs, name="Usage-Tracking")
        proc.start()
        return proc

    return run


@async_process
def udp_messenger(domain_name, UDP_IP, UDP_PORT, sock_timeout, message):
    """Send UDP messages to usage tracker asynchronously

    This multiprocessing based messenger was written to overcome the limitations
    of signalling/terminating a thread that is blocked on a system call. This
    messenger is created as a separate process, and initialized with 2 queues,
    to_send to receive messages to be sent to the internet.

    Args:
          - domain_name (str) : Domain name string
          - UDP_IP (str) : IP address YYY.YYY.YYY.YYY
          - UDP_PORT (int) : UDP port to send out on
          - sock_timeout (int) : Socket timeout
          - to_send (multiprocessing.Queue) : Queue of outgoing messages to internet
    """
    try:
        if message is None:
            raise ValueError("message was none")

        encoded_message = bytes(message, "utf-8")

        if encoded_message is None:
            raise ValueError("utf-8 encoding of message failed")

        if domain_name:
            try:
                UDP_IP = socket.gethostbyname(domain_name)
            except Exception:
                # (False, "Domain lookup failed, defaulting to {0}".format(UDP_IP))
                pass

        if UDP_IP is None:
            raise Exception("UDP_IP is None")

        if UDP_PORT is None:
            raise Exception("UDP_PORT is None")

        sock = socket.socket(socket.AF_INET, socket.SOCK_DGRAM)  # UDP
        sock.settimeout(sock_timeout)
        sock.sendto(bytes(message, "utf-8"), (UDP_IP, UDP_PORT))
        sock.close()

    except socket.timeout:
        logger.debug("Failed to send usage tracking data: socket timeout")
    except OSError as e:
        logger.debug("Failed to send usage tracking data: OSError: {}".format(e))
    except Exception as e:
        logger.debug("Failed to send usage tracking data: Exception: {}".format(e))


class UsageTracker (object):
    """Anonymized Usage Tracking for Parsl.

    Client for this is here : https://github.com/Parsl/parsl_tracking
    This issue captures the discussion that went into functionality
    implemented here : https://github.com/Parsl/parsl/issues/34

    """

    def __init__(self, dfk, ip='52.3.111.203', port=50077,
                 domain_name='tracking.parsl-project.org'):
        """Initialize usage tracking unless the user has opted-out.

        We will try to resolve the hostname specified in kwarg:domain_name
        and if that fails attempt to use the kwarg:ip. Determining the
        IP and sending message is threaded to avoid slowing down DFK
        initialization.

        Tracks usage stats by inspecting the internal state of the dfk.

        Args:
             - dfk (DFK object) : Data Flow Kernel object

        KWargs:
             - ip (string) : IP address
             - port (int) : Port number, Default:50077
             - domain_name (string) : Domain name, will override IP
                  Default: tracking.parsl-project.org
        """

        self.domain_name = domain_name
        self.ip = ip
        # The sock timeout will only apply to UDP send and not domain resolution
        self.sock_timeout = 5
        self.UDP_PORT = port
        self.UDP_IP = None
        self.procs = []  # type: List[mp.Process]
        self.dfk = dfk
        self.config = self.dfk.config
        self.uuid = str(uuid.uuid4())
        self.parsl_version = PARSL_VERSION
        self.python_version = "{}.{}.{}".format(sys.version_info.major,
                                                sys.version_info.minor,
                                                sys.version_info.micro)
        self.tracking_enabled = self.check_tracking_enabled()
        logger.debug("Tracking status: {}".format(self.tracking_enabled))
        self.initialized = False  # Once first message is sent this will be True

    def check_tracking_enabled(self):
        """By default tracking is enabled.

        Tracking is disabled if :
            1. config["globals"]["usageTracking"] is set to False (Bool)
            2. Environment variable PARSL_TRACKING is set to false (case insensitive)

        """
        track = True   # By default we track usage

        if not self.config.usage_tracking:
            track = False

        envvar = str(os.environ.get("PARSL_TRACKING", True)).lower()
        if envvar == "false":
            track = False

        return track

    def construct_start_message(self):
        """Collect preliminary run info at the start of the DFK.

        Returns :
              - Message dict dumped as json string, ready for UDP
        """
        uname = getpass.getuser().encode('latin1')
        hashed_username = hashlib.sha256(uname).hexdigest()[0:10]
        hname = socket.gethostname().encode('latin1')
        hashed_hostname = hashlib.sha256(hname).hexdigest()[0:10]
        message = {'uuid': self.uuid,
                   'uname': hashed_username,
                   'hname': hashed_hostname,
                   'test': False,  # this field previously indicated if parsl
                                   # was being run in test mode, and is
                                   # retained for protocol compatibility
                   'parsl_v': self.parsl_version,
                   'python_v': self.python_version,
                   'os': platform.system(),
                   'os_v': platform.release(),
                   'start': time.time()}

        return json.dumps(message)

    def construct_end_message(self):
        """Collect the final run information at the time of DFK cleanup.

        Returns:
             - Message dict dumped as json string, ready for UDP
        """
        app_count = self.dfk.task_count

        site_count = len([x for x in self.dfk.config.executors if x.managed])

        app_fails = self.dfk.tasks_failed_count + self.dfk.tasks_dep_fail_count

        message = {'uuid': self.uuid,
                   'end': time.time(),
                   't_apps': app_count,
                   'sites': site_count,
                   'c_time': None,
                   'failed': app_fails,
                   'test': False,  # see comment in construct_start_message
                   }

        return json.dumps(message)

    def send_UDP_message(self, message):
        """Send UDP message."""
        x = 0
        if self.tracking_enabled:
            try:
                proc = udp_messenger(self.domain_name, self.UDP_IP, self.UDP_PORT, self.sock_timeout, message)
                self.procs.append(proc)
            except Exception as e:
                logger.debug("Usage tracking failed: {}".format(e))
        else:
            x = -1

        return x

    def send_message(self):
        """Send message over UDP.

        If tracking is disables, the bytes_sent will always be set to -1

        Returns:
            (bytes_sent, time_taken)
        """
        start = time.time()
        message = None
        if not self.initialized:
            message = self.construct_start_message()
            self.initialized = True
        else:
            message = self.construct_end_message()

        self.send_UDP_message(message)
        end = time.time()

        return end - start

    def __del__(self):
        return self.close()

    def close(self):
        """We terminate (SIGTERM) the processes added to the self.procs list """
        for proc in self.procs:
            proc.terminate()<|MERGE_RESOLUTION|>--- conflicted
+++ resolved
@@ -10,12 +10,8 @@
 import platform
 import multiprocessing as mp
 
-<<<<<<< HEAD
 from typing import List
 
-from parsl.dataflow.states import FINAL_FAILURE_STATES
-=======
->>>>>>> bf91a162
 from parsl.version import VERSION as PARSL_VERSION
 
 logger = logging.getLogger(__name__)
