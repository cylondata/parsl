--- conflicted
+++ resolved
@@ -21,13 +21,8 @@
 def async_process(fn):
     """ Decorator function to launch a function as a separate process """
 
-<<<<<<< HEAD
     def run(*args, **kwargs) -> mp.Process:
-        proc = mp.Process(target=fn, args=args, kwargs=kwargs)
-=======
-    def run(*args, **kwargs):
         proc = mp.Process(target=fn, args=args, kwargs=kwargs, name="Usage-Tracking")
->>>>>>> 6ea5d175
         proc.start()
         return proc
 
