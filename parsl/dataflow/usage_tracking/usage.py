--- conflicted
+++ resolved
@@ -9,12 +9,9 @@
 import sys
 import platform
 
-<<<<<<< HEAD
 from typing import List
 
-=======
 from parsl.multiprocessing import ForkProcess
->>>>>>> 954304b1
 from parsl.version import VERSION as PARSL_VERSION
 
 logger = logging.getLogger(__name__)
@@ -23,13 +20,8 @@
 def async_process(fn):
     """ Decorator function to launch a function as a separate process """
 
-<<<<<<< HEAD
     def run(*args, **kwargs) -> mp.Process:
-        proc = mp.Process(target=fn, args=args, kwargs=kwargs, name="Usage-Tracking")
-=======
-    def run(*args, **kwargs):
         proc = ForkProcess(target=fn, args=args, kwargs=kwargs, name="Usage-Tracking")
->>>>>>> 954304b1
         proc.start()
         return proc
 
