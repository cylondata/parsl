from __future__ import annotations
import hashlib
from functools import lru_cache, singledispatch
from inspect import getsource
import logging
from parsl.dataflow.taskrecord import TaskRecord

from typing import Dict, Any, List, Optional, TYPE_CHECKING

if TYPE_CHECKING:
    from parsl import DataFlowKernel  # import loop at runtime - needed for typechecking - TODO turn into "if typing:"

from concurrent.futures import Future

from parsl.serialize import serialize
import types
from concurrent.futures import Future

logger = logging.getLogger(__name__)


@singledispatch
def id_for_memo(obj: object, output_ref: bool = False) -> bytes:
    """This should return a byte sequence which identifies the supplied
    value for memoization purposes: for any two calls of id_for_memo,
    the byte sequence should be the same when the "same" value is supplied,
    and different otherwise.

    "same" is in quotes about because sameness is not as straightforward as
    serialising out the content.

    For example, for two dicts x, y:

      x = {"a":3, "b":4}
      y = {"b":4, "a":3}

    then: x == y, but their serialization is not equal, and some other
    functions on x and y are not equal: list(x.keys()) != list(y.keys())


    id_for_memo is invoked with output_ref=True when the parameter is an
    output reference (a value in the outputs=[] parameter of an app
    invocation).

    Memo hashing might be different for such parameters: for example, a
    user might choose to hash input File content so that changing the
    content of an input file invalidates memoization. This does not make
    sense to do for output files: there is no meaningful content stored
    where an output filename points at memoization time.
    """
    logger.error("id_for_memo attempted on unknown type {}".format(type(obj)))
    raise ValueError("unknown type for memoization: {}".format(type(obj)))


@id_for_memo.register(str)
@id_for_memo.register(int)
@id_for_memo.register(float)
@id_for_memo.register(type(None))
def id_for_memo_serialize(obj: object, output_ref: bool = False) -> bytes:
    return serialize(obj)


@id_for_memo.register(list)
def id_for_memo_list(denormalized_list: list, output_ref: bool = False) -> bytes:
    if type(denormalized_list) != list:
        raise ValueError("id_for_memo_list cannot work on subclasses of list")

    normalized_list = []

    for e in denormalized_list:
        normalized_list.append(id_for_memo(e, output_ref=output_ref))

    return serialize(normalized_list)


@id_for_memo.register(tuple)
def id_for_memo_tuple(denormalized_tuple: tuple, output_ref: bool = False) -> bytes:
    if type(denormalized_tuple) != tuple:
        raise ValueError("id_for_memo_tuple cannot work on subclasses of tuple")

    normalized_list = []

    for e in denormalized_tuple:
        normalized_list.append(id_for_memo(e, output_ref=output_ref))

    return serialize(normalized_list)


@id_for_memo.register(dict)
def id_for_memo_dict(denormalized_dict: dict, output_ref: bool = False) -> bytes:
    """This normalises the keys and values of the supplied dictionary.

    When output_ref=True, the values are normalised as output refs, but
    the keys are not.
    """
    if type(denormalized_dict) != dict:
        raise ValueError("id_for_memo_dict cannot work on subclasses of dict")

    keys = sorted(denormalized_dict)

    normalized_list = []
    for k in keys:
        normalized_list.append(id_for_memo(k))
        normalized_list.append(id_for_memo(denormalized_dict[k], output_ref=output_ref))
    return serialize(normalized_list)


# the LRU cache decorator must be applied closer to the id_for_memo_function call
# that the .register() call, so that the cache-decorated version is registered.
@id_for_memo.register(types.FunctionType)
@lru_cache()
def id_for_memo_function(function: types.FunctionType, output_ref: bool = False) -> bytes:
    """This produces function hash material using the source definition of the
       function.

       The standard serialize_object based approach cannot be used as it is
       too sensitive to irrelevant facts such as the source line, meaning
       a whitespace line added at the top of a source file will cause the hash
       to change.
    """
    logger.debug("serialising id_for_memo_function for function {}, type {}".format(function, type(function)))
    try:
        fn_source = getsource(function)
    except Exception as e:
        logger.warning("Unable to get source code for app caching. Recommend creating module. Exception was: {}".format(e))
        fn_source = function.__name__
    return serialize(fn_source.encode('utf-8'))


class Memoizer(object):
    """Memoizer is responsible for ensuring that identical work is not repeated.

    When a task is repeated, i.e., the same function is called with the same exact arguments, the
    result from a previous execution is reused. `wiki <https://en.wikipedia.org/wiki/Memoization>`_

    The memoizer implementation here does not collapse duplicate calls
    at call time, but works **only** when the result of a previous
    call is available at the time the duplicate call is made.

    For instance::

       No advantage from                 Memoization helps
       memoization here:                 here:

        TaskA                            TaskB
          |   TaskA                        |
          |     |   TaskA                done  (TaskB)
          |     |     |                                (TaskB)
        done    |     |
              done    |
                    done

    The memoizer creates a lookup table by hashing the function name
    and its inputs, and storing the results of the function.

    When a task is ready for launch, i.e., all of its arguments
    have resolved, we add its hash to the task datastructure.

    """

    def __init__(self, dfk: "DataFlowKernel", memoize: bool = True, checkpoint: 'Dict[str, Future[Any]]' = {}):
        """Initialize the memoizer.

        Args:
            - dfk (DFK obj): The DFK object

        KWargs:
            - memoize (Bool): enable memoization or not.
            - checkpoint (Dict): A checkpoint loaded as a dict.
        """
        self.dfk = dfk
        self.memoize = memoize

        if self.memoize:
            logger.info("App caching initialized")
            self.memo_lookup_table = checkpoint
        else:
            logger.info("App caching disabled for all apps")
            self.memo_lookup_table = {}

    def make_hash(self, task: TaskRecord) -> str:
        """Create a hash of the task inputs.

        If this fails here, then all ipp calls are also likely to fail due to failure
        at serialization.

        Args:
            - task (dict) : Task dictionary from dfk.tasks

        Returns:
            - hash (str) : A unique hash string
        """
        # Function name TODO: Add fn body later

        t = []  # type: List[bytes]

        # if kwargs contains an outputs parameter, that parameter is removed
        # and normalised differently - with output_ref set to True.
        # kwargs listed in ignore_for_cache will also be removed

        filtered_kw = task['kwargs'].copy()

        ignore_list = task['ignore_for_cache']

        logger.debug("Ignoring these kwargs for checkpointing: {}".format(ignore_list))
        for k in ignore_list:
            logger.debug("Ignoring kwarg {}".format(k))
            del filtered_kw[k]

        if 'outputs' in task['kwargs']:
            outputs = task['kwargs']['outputs']
            del filtered_kw['outputs']
            t = t + [id_for_memo(outputs, output_ref=True)]   # TODO: use append?

        t = t + [id_for_memo(filtered_kw)]
        t = t + [id_for_memo(task['func']),
                 id_for_memo(task['args'])]

        x = b''.join(t)
        hashedsum = hashlib.md5(x).hexdigest()
        return hashedsum

    def check_memo(self, task_id: int, task: TaskRecord) -> 'Optional[Future[Any]]':
        """Create a hash of the task and its inputs and check the lookup table for this hash.

        If present, the results are returned.

        Args:
            - task(task) : task from the dfk.tasks table

        Returns:
            - Result of the function if present in table, wrapped in a Future

        This call will also set task['hashsum'] to the unique hashsum for the func+inputs.
        """
        if not self.memoize or not task['memoize']:
            task['hashsum'] = None
            logger.debug("Task {} will not be memoized".format(task_id))
            return None

        hashsum = self.make_hash(task)
        logger.debug("Task {} has memoization hash {}".format(task_id, hashsum))
        result = None
        if hashsum in self.memo_lookup_table:
            result = self.memo_lookup_table[hashsum]
            logger.info("Task %s using result from cache", task_id)
        else:
            logger.info("Task %s had no result in cache", task_id)

        task['hashsum'] = hashsum
<<<<<<< HEAD
=======

        assert isinstance(result, Future) or result is None
>>>>>>> b8ab2c34
        return result

    def hash_lookup(self, hashsum: str) -> 'Future[Any]':
        """Lookup a hash in the memoization table.

        Args:
            - hashsum (str): The same hashes used to uniquely identify apps+inputs

        Returns:
            - Lookup result

        Raises:
            - KeyError: if hash not in table
        """
        return self.memo_lookup_table[hashsum]

    def update_memo(self, task_id: int, task: 'TaskRecord', r: 'Future[Any]') -> None:
        """Updates the memoization lookup table with the result from a task.

        Args:
             - task_id (int): Integer task id
             - task (dict) : A task dict from dfk.tasks
             - r (Result future): Result future

        A warning is issued when a hash collision occurs during the update.
        This is not likely.
        """
        # TODO: could use typeguard
        assert isinstance(r, Future)
        if not self.memoize or not task['memoize'] or 'hashsum' not in task:
            return

        # this test is so that at runtime we know the value from task['hashsum']
        # is definitely a string, and not None, going into lookup table operations.
        if not isinstance(task['hashsum'], str):
            logger.warning("Attempting to update app cache entry but hashsum is not a string key")
            return

        if task['hashsum'] in self.memo_lookup_table:
            logger.info('Updating app cache entry with latest %s:%s call' %
                        (task['func_name'], task_id))
            self.memo_lookup_table[task['hashsum']] = r
        else:
            self.memo_lookup_table[task['hashsum']] = r<|MERGE_RESOLUTION|>--- conflicted
+++ resolved
@@ -248,11 +248,8 @@
             logger.info("Task %s had no result in cache", task_id)
 
         task['hashsum'] = hashsum
-<<<<<<< HEAD
-=======
 
         assert isinstance(result, Future) or result is None
->>>>>>> b8ab2c34
         return result
 
     def hash_lookup(self, hashsum: str) -> 'Future[Any]':
