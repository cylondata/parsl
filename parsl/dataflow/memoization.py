--- conflicted
+++ resolved
@@ -2,8 +2,6 @@
 import hashlib
 from functools import singledispatch
 import logging
-<<<<<<< HEAD
-from parsl.executors.serialize.serialize import serialize_object
 from parsl.dataflow.taskrecord import TaskRecord
 
 from typing import Dict, Any, List, Optional, TYPE_CHECKING
@@ -13,9 +11,7 @@
 
 from concurrent.futures import Future
 
-=======
 from parsl.serialize import serialize
->>>>>>> 8b981dc9
 import types
 
 logger = logging.getLogger(__name__)
@@ -59,13 +55,8 @@
 @id_for_memo.register(float)
 @id_for_memo.register(types.FunctionType)
 @id_for_memo.register(type(None))
-<<<<<<< HEAD
 def id_for_memo_serialize(obj: object, output_ref: bool = False) -> bytes:
-    return serialize_object(obj)[0]
-=======
-def id_for_memo_serialize(obj, output_ref=False):
     return serialize(obj)
->>>>>>> 8b981dc9
 
 
 @id_for_memo.register(list)
