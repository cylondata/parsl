--- conflicted
+++ resolved
@@ -1,12 +1,8 @@
 import logging
 import parsl  # noqa F401 (used in string type annotation)
 import time
-<<<<<<< HEAD
-from typing import Dict, List, Optional, Sequence
-=======
-from typing import Dict, Sequence
+from typing import Dict, Sequence, Optional
 from typing import List  # noqa F401 (used in type annotation)
->>>>>>> a54b6847
 
 from parsl.dataflow.executor_status import ExecutorStatus
 from parsl.dataflow.job_error_handler import JobErrorHandler
@@ -64,12 +60,7 @@
         self._strategy = Strategy(dfk)
         self._error_handler = JobErrorHandler()
 
-<<<<<<< HEAD
     def poll(self, tasks: Optional[List[str]] = None, kind: Optional[str] = None) -> None:
-        logger.debug("Polling")
-=======
-    def poll(self, tasks=None, kind=None):
->>>>>>> a54b6847
         self._update_state()
         self._error_handler.run(self._poll_items)
         self._strategy.strategize(self._poll_items, tasks)
