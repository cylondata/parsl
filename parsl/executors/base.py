from abc import ABCMeta, abstractmethod, abstractproperty
from concurrent.futures import Future

from typing import Any, List, Optional


# for type checking:
from parsl.providers.provider_base import ExecutionProvider


class ParslExecutor(metaclass=ABCMeta):
    """Define the strict interface for all Executor classes.

    This is a metaclass that only enforces concrete implementations of
    functionality by the child classes.

    In addition to the listed methods, a ParslExecutor instance must always
    have a member field:

       label: str - a human readable label for the executor, unique
              with respect to other executors.

    """

    # mypy doesn't actually check that the below are defined by
    # concrete subclasses - see  github.com/python/mypy/issues/4426
    # and maybe PEP-544 Protocols

    label: str
    provider: ExecutionProvider
    managed: bool
    status: Any  # what is this? used by strategy
    outstanding: Any  # what is this? used by strategy
    working_dir: Optional[str]
    storage_access: List[Any]

    @abstractmethod
    def start(self) -> None:
        """Start the executor.

        Any spin-up operations (for example: starting thread pools) should be performed here.
        """
        pass

    @abstractmethod
    def submit(self, func, *args, **kwargs) -> Future:
        """Submit.

        We haven't yet decided on what the args to this can be,
        whether it should just be func, args, kwargs or be the partially evaluated
        fn

        BENC: based on how ipp uses this, this follows the semantics of async_apply from ipyparallel.
        Based on how the thread executor works, its:

            https://docs.python.org/3/library/concurrent.futures.html
            Schedules the callable, fn, to be executed as fn(*args **kwargs) and returns a Future object representing the execution of the callable.

        These are consistent

        The value returned must be some kind of future that I'm a bit vague on the
        strict requirements for:

             it must be possible to assign a retries_left member slot to that object.
             it's referred to as exec_fu - but it's whatever the underlying executor returns (ipp, thread pools, whatever) which has some Future-like behaviour
                  - so is it always the case that we can add retries_left? (I guess the python model permits that but it's a bit type-ugly)


        """
        pass

    @abstractmethod
    def scale_out(self, blocks: int) -> None:
        """Scale out method.

        We should have the scale out method simply take resource object
        which will have the scaling methods, scale_out itself should be a coroutine, since
        scaling tasks can be slow.
        """
        pass

    @abstractmethod
<<<<<<< HEAD
    def scale_in(self, amount: int) -> None:
=======
    def scale_in(self, blocks):
>>>>>>> 45ec82a9
        """Scale in method.

        Cause the executor to reduce the number of blocks by count.

        We should have the scale in method simply take resource object
        which will have the scaling methods, scale_in itself should be a coroutine, since
        scaling tasks can be slow.
        """
        pass

    @abstractmethod
    def shutdown(self) -> bool:
        """Shutdown the executor.

        This includes all attached resources such as workers and controllers.
        """
        pass

    @abstractproperty
    def scaling_enabled(self):
        """Specify if scaling is enabled.

        The callers of ParslExecutors need to differentiate between Executors
        and Executors wrapped in a resource provider
        """
        pass

    @property
    def run_dir(self):
        """Path to the run directory.
        """
        return self._run_dir

    @run_dir.setter
    def run_dir(self, value):
        self._run_dir = value<|MERGE_RESOLUTION|>--- conflicted
+++ resolved
@@ -80,11 +80,7 @@
         pass
 
     @abstractmethod
-<<<<<<< HEAD
-    def scale_in(self, amount: int) -> None:
-=======
-    def scale_in(self, blocks):
->>>>>>> 45ec82a9
+    def scale_in(self, blocks: int) -> None:
         """Scale in method.
 
         Cause the executor to reduce the number of blocks by count.
