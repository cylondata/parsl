import logging
import os
import pathlib
import uuid

from ipyparallel import Client
from parsl.providers import LocalProvider
from parsl.providers.provider_base import JobStatus, JobState, ExecutionProvider
from parsl.utils import RepresentationMixin

from parsl.executors.base import ParslExecutor

from parsl.executors.errors import ScalingFailed
from parsl.executors.ipp_controller import Controller
from parsl.executors.status_handling import StatusHandlingExecutor
from parsl.providers import LocalProvider
from parsl.utils import RepresentationMixin
from parsl.utils import wait_for_file

from typing import Any
from typing import List
from typing import Optional

logger = logging.getLogger(__name__)


class IPyParallelExecutor(StatusHandlingExecutor, RepresentationMixin):
    """The IPython Parallel executor.

    This executor uses IPythonParallel's pilot execution system to manage multiple processes
    running locally or remotely.

    Parameters
    ----------
    provider : :class:`~parsl.providers.provider_base.ExecutionProvider`
        Provider to access computation resources. Can be one of :class:`~parsl.providers.aws.aws.EC2Provider`,
        :class:`~parsl.providers.cobalt.cobalt.Cobalt`,
        :class:`~parsl.providers.condor.condor.Condor`,
        :class:`~parsl.providers.googlecloud.googlecloud.GoogleCloud`,
        :class:`~parsl.providers.gridEngine.gridEngine.GridEngine`,
        :class:`~parsl.providers.jetstream.jetstream.Jetstream`,
        :class:`~parsl.providers.local.local.Local`,
        :class:`~parsl.providers.sge.sge.GridEngine`,
        :class:`~parsl.providers.slurm.slurm.Slurm`, or
        :class:`~parsl.providers.torque.torque.Torque`.
    label : str
        Label for this executor instance.
    controller : :class:`~parsl.executors.ipp_controller.Controller`
        Which Controller instance to use. Default is `Controller()`.
    workers_per_node : int
        Number of workers to be launched per node. Default=1
    container_image : str
        Launch tasks in a container using this docker image. If set to None, no container is used.
        Default is None.
    engine_dir : str
        Directory where engine logs and configuration files will be stored.
    working_dir : str
        Directory where input data should be staged to.
    storage_access : list of :class:`~parsl.data_provider.staging.Staging`
        Specifications for accessing data this executor remotely.
    managed : bool
        If True, parsl will control dynamic scaling of this executor, and be responsible. Otherwise,
        this is managed by the user.
    engine_debug_level : int | str
        Sets engine logging to specified debug level. Choices: (0, 10, 20, 30, 40, 50, 'DEBUG', 'INFO', 'WARN', 'ERROR', 'CRITICAL')

    .. note::
           Some deficiencies with this executor are:

               1. Ipengines execute one task at a time. This means one engine per core
                  is necessary to exploit the full parallelism of a node.
               2. No notion of remaining walltime.
               3. Lack of throttling means tasks could be queued up on a worker.
    """

    def __init__(self,
                 provider: ExecutionProvider = LocalProvider(),
                 label: str = 'ipp',
                 working_dir: Optional[str] = None,
                 controller: Controller = Controller(),
                 container_image: Optional[str] = None,
                 engine_dir: Optional[str] = None,
                 storage_access: Optional[List[Any]] = None,
                 engine_debug_level: Optional[str] = None,
                 workers_per_node: int = 1,
                 managed: bool = True) -> None:

        StatusHandlingExecutor.__init__(self, provider)
        self.label = label
        self.working_dir = working_dir
        self.controller = controller
        self.engine_debug_level = engine_debug_level
        self.container_image = container_image
        self.engine_dir = engine_dir
        self.workers_per_node = workers_per_node
        self.storage_access = storage_access
        self.managed = managed

        self.debug_option = ""
        if self.engine_debug_level:
            self.debug_option = "--log-level={}".format(self.engine_debug_level)

    def start(self):
        self.controller.profile = self.label
        self.controller.ipython_dir = self.run_dir
        if self.engine_dir is None:
            parent, child = pathlib.Path(self.run_dir).parts[-2:]
            self.engine_dir = os.path.join(parent, child)
        self.controller.start()

        self.engine_file = self.controller.engine_file

        with wait_for_file(self.controller.client_file, seconds=120):
            logger.debug("Waiting for {0}".format(self.controller.client_file))

        if not os.path.exists(self.controller.client_file):
            raise Exception("Controller client file is missing at {0}".format(self.controller.client_file))

        command_composer = self.compose_launch_cmd

        self.executor = Client(url_file=self.controller.client_file)
        if self.container_image:
            command_composer = self.compose_containerized_launch_cmd
            logger.info("Launching IPP with Docker image: {0}".format(self.container_image))

        self.launch_cmd = command_composer(self.engine_file, self.engine_dir, self.container_image)
        self.engines = []  # type: List[Any]

        self._scaling_enabled = True
        logger.debug("Starting IPyParallelExecutor with provider:\n%s", self.provider)
        if hasattr(self.provider, 'init_blocks'):
            try:
                self.scale_out(blocks=self.provider.init_blocks)
            except Exception as e:
                logger.error("Scaling out failed: %s" % e)
                raise e

        self.lb_view = self.executor.load_balanced_view()
        logger.debug("Starting executor")

    def compose_launch_cmd(self, filepath, engine_dir, container_image):
        """Reads the json contents from filepath and uses that to compose the engine launch command.

        Args:
            filepath: Path to the engine file
            engine_dir: CWD for the engines

        """
        self.engine_file = os.path.expanduser(filepath)
        uid = str(uuid.uuid4())
        engine_json = None
        try:
            with open(self.engine_file, 'r') as f:
                engine_json = f.read()

        except OSError as e:
            logger.error("Could not open engine_json : ", self.engine_file)
            raise e

        return """mkdir -p {0}
cat <<EOF > {0}/ipengine.{uid}.json
{1}
EOF

mkdir -p '{0}/engine_logs'
ipengine --file={0}/ipengine.{uid}.json {debug_option} >> {0}/engine_logs/$JOBNAME.log 2>&1
""".format(engine_dir, engine_json, debug_option=self.debug_option, uid=uid)

    def compose_containerized_launch_cmd(self, filepath, engine_dir, container_image):
        """Reads the json contents from filepath and uses that to compose the engine launch command.

        Notes: Add this to the ipengine launch for debug logs :
                          --log-to-file --debug
        Args:
            filepath (str): Path to the engine file
            engine_dir (str): CWD for the engines .
            container_image (str): The container to be used to launch workers
        """
        self.engine_file = os.path.expanduser(filepath)
        uid = str(uuid.uuid4())
        engine_json = None
        try:
            with open(self.engine_file, 'r') as f:
                engine_json = f.read()

        except OSError as e:
            logger.error("Could not open engine_json : ", self.engine_file)
            raise e

        return """mkdir -p {0}
cd {0}
cat <<EOF > ipengine.{uid}.json
{1}
EOF

DOCKER_ID=$(docker create --network host {2} ipengine --file=/tmp/ipengine.{uid}.json) {debug_option}
docker cp ipengine.{uid}.json $DOCKER_ID:/tmp/ipengine.{uid}.json

# Copy current dir to the working directory
DOCKER_CWD=$(docker image inspect --format='{{{{.Config.WorkingDir}}}}' {2})
docker cp -a . $DOCKER_ID:$DOCKER_CWD
docker start $DOCKER_ID

at_exit() {{
  echo "Caught SIGTERM/SIGINT signal!"
  docker stop $DOCKER_ID
}}

trap at_exit SIGTERM SIGINT
sleep infinity
""".format(engine_dir, engine_json, container_image, debug_option=self.debug_option, uid=uid)

    @property
    def outstanding(self):
        return len(self.executor.outstanding)

    @property
    def connected_workers(self):
        return len(self.executor.ids)

    @property
    def scaling_enabled(self):
        return self._scaling_enabled

    def submit(self, *args, **kwargs):
        """Submits work to the thread pool.

        This method is simply pass through [not entirely true seeing as it goes via lb_view...] and behaves like a submit call as described
        here `Python docs: <https://docs.python.org/3/library/concurrent.futures.html#concurrent.futures.ThreadPoolExecutor>`_

        Returns:
              Future
        """
        return self.lb_view.apply_async(*args, **kwargs)

    def scale_out(self, blocks: int = 1) -> None:
        """Scales out the number of active workers by 1.

        Parameters:
            blocks : int
               Number of blocks to be provisioned.

        Returns either None or a list. What's the difference between
        an empty list and a None?

        This doesn't match the return type of ParslExecutor, which is
        None, and the return value doesn't seem used anywhere from this
        scale_out?
        """
        r = []  # type: List[Any]
        for i in range(blocks):
            if self.provider:
                block = self.provider.submit(self.launch_cmd, self.workers_per_node)
                logger.debug("Launched block {}:{}".format(i, block))
                if not block:
                    raise(ScalingFailed(self.provider.label,
                                        "Attempts to provision nodes via provider has failed"))
                self.engines.extend([block])
                r.extend([block])
<<<<<<< HEAD
        else:
            logger.error("No execution provider available")
=======
            else:
                logger.error("No execution provider available at scale_out")
                r = None
>>>>>>> 32c71acc

        return None

    def scale_in(self, blocks: int) -> None:
        """Scale in the number of active blocks by the specified number.

        """
        status = dict(zip(self.engines, self.provider.status(self.engines)))

        # This works for blocks=0
        to_kill = [engine for engine in status if status[engine].state == JobState.RUNNING][:blocks]

        if self.provider:
            self.provider.cancel(to_kill)
        else:
<<<<<<< HEAD
            logger.error("No execution provider available")
=======
            logger.error("No execution provider available at scale_in")
            r = None

        return r
>>>>>>> 32c71acc

    def _get_job_ids(self):
        return self.engines

    # what the correct general signature for shutdown is, i don't know.
    # perhaps there are different ones? or perhaps they should all have targets and block?
    def shutdown(self, block: bool = False) -> bool:
        """Shutdown the executor, including all workers and controllers.

        The interface documentation for IPP is `here <http://ipyparallel.readthedocs.io/en/latest/api/ipyparallel.html#ipyparallel.Client.shutdown>`_

        Kwargs:
            - block (Bool): To block for confirmations or not

        Raises:
             NotImplementedError
        """
        if self.controller:
            logger.debug("IPP:Shutdown sequence: Attempting controller kill")
            self.controller.close()

        # We do not actually do executor.shutdown because
        # this blocks even when requested to not block, killing the
        # controller is more effective although impolite.
        # x = self.executor.shutdown(targets=targets,
        #                           hub=hub,
        #                           block=block)

        logger.debug("Done with executor shutdown")
        return True


if __name__ == "__main__":

    pool1_config = {"poolname": "pool1",
                    "queue": "foo"}<|MERGE_RESOLUTION|>--- conflicted
+++ resolved
@@ -247,7 +247,6 @@
         None, and the return value doesn't seem used anywhere from this
         scale_out?
         """
-        r = []  # type: List[Any]
         for i in range(blocks):
             if self.provider:
                 block = self.provider.submit(self.launch_cmd, self.workers_per_node)
@@ -256,15 +255,8 @@
                     raise(ScalingFailed(self.provider.label,
                                         "Attempts to provision nodes via provider has failed"))
                 self.engines.extend([block])
-                r.extend([block])
-<<<<<<< HEAD
-        else:
-            logger.error("No execution provider available")
-=======
             else:
                 logger.error("No execution provider available at scale_out")
-                r = None
->>>>>>> 32c71acc
 
         return None
 
@@ -280,14 +272,10 @@
         if self.provider:
             self.provider.cancel(to_kill)
         else:
-<<<<<<< HEAD
-            logger.error("No execution provider available")
-=======
             logger.error("No execution provider available at scale_in")
             r = None
 
         return r
->>>>>>> 32c71acc
 
     def _get_job_ids(self):
         return self.engines
