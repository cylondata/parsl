"""WorkQueueExecutor utilizes the Work Queue distributed framework developed by the
Cooperative Computing Lab (CCL) at Notre Dame to provide a fault-tolerant,
high-throughput system for delegating Parsl tasks to thousands of remote machines
"""

import threading
import multiprocessing
import logging
from concurrent.futures import Future
from ctypes import c_bool

<<<<<<< HEAD
from typing import Any, Dict, List, Optional, Set

=======
import tempfile
import hashlib
import subprocess
>>>>>>> a10174fa
import os
import socket
import pickle
import queue
import inspect
import shutil
import itertools
from ipyparallel.serialize import pack_apply_message

import parsl.utils as putils
from parsl.executors.errors import ExecutorError
from parsl.data_provider.files import File
from parsl.executors.status_handling import NoStatusHandlingExecutor
from parsl.providers.provider_base import ExecutionProvider
from parsl.providers import LocalProvider, CondorProvider
from parsl.providers.error import OptionalModuleMissing
from parsl.executors.errors import ScalingFailed
from parsl.executors.workqueue import exec_parsl_function

import typeguard
from typing import Dict, List, Optional, Set
from parsl.data_provider.staging import Staging

from .errors import WorkQueueTaskFailure
from .errors import WorkQueueFailure

from collections import namedtuple

try:
    import work_queue as wq
    from work_queue import WorkQueue
    from work_queue import Task
    from work_queue import WORK_QUEUE_DEFAULT_PORT
    from work_queue import WORK_QUEUE_ALLOCATION_MODE_MAX_THROUGHPUT
except ImportError:
    _work_queue_enabled = False
    WORK_QUEUE_DEFAULT_PORT = 0
else:
    _work_queue_enabled = True

<<<<<<< HEAD
logger = logging.getLogger(__name__)


class WorkqueueTaskFailure(AppException):
    """A failure executing a task in workqueue

    Contains:
    reason(string)
    status(int)
    """

    def __init__(self, reason, status):
        self.reason = reason
        self.status = status


def WorkQueueSubmitThread(task_queue=multiprocessing.Queue(),
                          queue_lock=threading.Lock(),
                          launch_cmd=None,
                          env=None,
                          collector_queue=multiprocessing.Queue(),
                          see_worker_output=False,
                          data_dir=".",
                          full=False,
                          autolabel=False,
                          autolabel_window=None,
                          autocategory=False,
                          cancel_value=multiprocessing.Value('i', 1),
                          port=WORK_QUEUE_DEFAULT_PORT,
                          wq_log_dir=None,
                          project_password=None,
                          project_password_file=None,
                          project_name=None):
    """Thread to handle Parsl app submissions to the Work Queue objects.
    Takes in Parsl functions submitted using submit(), and creates a
    Work Queue task with the appropriate specifications, which is then
    submitted to Work Queue. After tasks are completed, processes the
    exit status and exit code of the task, and sends results to the
    Work Queue collector thread.
    """
    logger.debug("Starting WorkQueue Submit/Wait Process")

    # Enable debugging flags and create logging file
    if wq_log_dir is not None:
        logger.debug("Setting debugging flags and creating logging file")
        wq_debug_log = os.path.join(wq_log_dir, "debug_log")
        cctools_debug_flags_set("all")
        cctools_debug_config_file(wq_debug_log)

    # Create WorkQueue queue object
    logger.debug("Creating WorkQueue Object")
    try:
        logger.debug("Listening on port {}".format(port))
        q = WorkQueue(port)
    except Exception as e:
        logger.error("Unable to create WorkQueue object: {}".format(e))
        raise e

    # Specify WorkQueue queue attributes
    if project_name:
        q.specify_name(project_name)
    if project_password:
        q.specify_password(project_password)
    elif project_password_file:
        q.specify_password_file(project_password_file)
    if autolabel:
        q.enable_monitoring()
        if autolabel_window is not None:
            q.tune('category-steady-n-tasks', autolabel_window)

    # Only write logs when the wq_log_dir is specified, which it most likely will be
    if wq_log_dir is not None:
        wq_master_log = os.path.join(wq_log_dir, "master_log")
        wq_trans_log = os.path.join(wq_log_dir, "transaction_log")
        if full:
            wq_resource_log = os.path.join(wq_log_dir, "resource_logs")
            q.enable_monitoring_full(dirname=wq_resource_log)
        q.specify_log(wq_master_log)
        q.specify_transactions_log(wq_trans_log)

    wq_tasks = set()
    orig_ppid = os.getppid()
    continue_running = True

    result_file_of_task_id = {}  # Mapping taskid -> result file for active tasks.

    while(continue_running):
        # Monitor the task queue
        ppid = os.getppid()
        if ppid != orig_ppid:
            logger.debug("new Process")
            continue_running = False
            continue

        # Submit tasks
        while task_queue.qsize() > 0:
            if cancel_value.value == 0:
                logger.debug("cancel value set to cancel")
                continue_running = False
                break

            # Obtain task from task_queue
            try:
                item = task_queue.get(timeout=1)
                logger.debug("Removing task from queue")
            except queue.Empty:
                continue
            parsl_id = item["task_id"]

            # Extract information about the task
            function_data_loc = item["data_loc"]
            function_data_loc_remote = function_data_loc.split("/")[-1]
            function_result_loc = item["result_loc"]
            function_result_loc_remote = function_result_loc.split("/")[-1]
            input_files = item["input_files"]
            output_files = item["output_files"]
            std_files = item["std_files"]
            category = item["category"]

            full_script_name = workqueue_worker.__file__
            script_name = full_script_name.split("/")[-1]

            remapping_string = ""
            std_string = ""

            # Parse input file information
            logger.debug("Looking at input")
            for item in input_files:
                if item[3] == "std":
                    std_string += "mv " + item[1] + " " + item[0] + "; "
                else:
                    remapping_string += item[0] + ":" + item[1] + ","
            logger.debug(remapping_string)

            # Parse output file information
            logger.debug("Looking at output")
            for item in output_files:
                remapping_string += item[0] + ":" + item[1] + ","
            logger.debug(remapping_string)

            if len(input_files) + len(output_files) > 0:
                remapping_string = "-r " + remapping_string
                remapping_string = remapping_string[:-1]

            # Create command string
            logger.debug(launch_cmd)
            command_str = launch_cmd.format(input_file=function_data_loc_remote,
                                            output_file=function_result_loc_remote,
                                            remapping_string=remapping_string)
            command_str = std_string + command_str
            logger.debug(command_str)

            # Create WorkQueue task for the command
            logger.debug("Sending task {} with command: {}".format(parsl_id, command_str))
            try:
                t = Task(command_str)
            except Exception as e:
                logger.error("Unable to create task: {}".format(e))
                continue

            t.specify_category(category)
            if autolabel:
                q.specify_category_mode(category, WORK_QUEUE_ALLOCATION_MODE_MAX_THROUGHPUT)

            # Specify environment variables for the task
            if env is not None:
                for var in env:
                    t.specify_environment_variable(var, env[var])

            # Specify script, and data/result files for task
            t.specify_file(full_script_name, script_name, WORK_QUEUE_INPUT, cache=True)
            t.specify_file(function_data_loc, function_data_loc_remote, WORK_QUEUE_INPUT, cache=False)
            t.specify_file(function_result_loc, function_result_loc_remote, WORK_QUEUE_OUTPUT, cache=False)
            t.specify_tag(str(parsl_id))
            result_file_of_task_id[str(parsl_id)] = function_result_loc

            logger.debug("Parsl ID: {}".format(parsl_id))

            # Specify all input/output files for task
            for item in input_files:
                t.specify_file(item[0], item[1], WORK_QUEUE_INPUT, cache=item[2])
            for item in output_files:
                t.specify_file(item[0], item[1], WORK_QUEUE_OUTPUT, cache=item[2])
            for item in std_files:
                t.specify_file(item[0], item[1], WORK_QUEUE_OUTPUT, cache=item[2])

            # Submit the task to the WorkQueue object
            logger.debug("Submitting task {} to WorkQueue".format(parsl_id))
            try:
                wq_id = q.submit(t)
                wq_tasks.add(wq_id)
            except Exception as e:
                logger.error("Unable to create task: {}".format(e))

                msg: Optional[Dict[str, Any]]
                msg = {"tid": parsl_id,
                       "result_received": False,
                       "reason": "Workqueue Task Start Failure",
                       "status": 1}

                collector_queue.put_nowait(msg)
                continue

            logger.debug("Task {} submitted to WorkQueue with id {}".format(parsl_id, wq_id))

        if cancel_value.value == 0:
            continue_running = False
=======
package_analyze_script = shutil.which("python_package_analyze")
package_create_script = shutil.which("python_package_create")
package_run_script = shutil.which("python_package_run")
>>>>>>> a10174fa

logger = logging.getLogger(__name__)


# Support structure to communicate parsl tasks to the work queue submit thread.
ParslTaskToWq = namedtuple('ParslTaskToWq', 'id category env_pkg map_file function_file result_file input_files output_files')

# Support structure to communicate final status of work queue tasks to parsl
# result is only valid if result_received is True
# reason and status are only valid if result_received is False
WqTaskToParsl = namedtuple('WqTaskToParsl', 'id result_received result reason status')

# Support structure to report parsl filenames to work queue.
# parsl_name is the local_name or filepath attribute of a parsl file object.
# stage tells whether the file should be copied by work queue to the workers.
# cache tells whether the file should be cached at workers. Only valid if stage == True
ParslFileToWq = namedtuple('ParslFileToWq', 'parsl_name stage cache')


class WorkQueueExecutor(NoStatusHandlingExecutor):
    """Executor to use Work Queue batch system

    The WorkQueueExecutor system utilizes the Work Queue framework to
    efficiently delegate Parsl apps to remote machines in clusters and
    grids using a fault-tolerant system. Users can run the
    work_queue_worker program on remote machines to connect to the
    WorkQueueExecutor, and Parsl apps will then be sent out to these
    machines for execution and retrieval.


        Parameters
        ----------

        label: str
            A human readable label for the executor, unique
            with respect to other Work Queue master programs.
            Default is "WorkQueueExecutor".

        working_dir: str
            Location for Parsl to perform app delegation to the Work
            Queue system. Defaults to current directory.

        managed: bool
            Whether this executor is managed by the DFK or externally handled.
            Default is True (managed by DFK).

        project_name: str
            If given, Work Queue master process name. Default is None.
            Overrides address.

        project_password_file: str
            Optional password file for the work queue project. Default is None.

        address: str
            The ip to contact this work queue master process.
            If not given, uses the address of the current machine as returned
            by socket.gethostname().
            Ignored if project_name is specified.

        port: int
            TCP port on Parsl submission machine for Work Queue workers
            to connect to. Workers will specify this port number when
            trying to connect to Parsl. Default is 9123.

        env: dict{str}
            Dictionary that contains the environmental variables that
            need to be set on the Work Queue worker machine.

        shared_fs: bool
            Define if working in a shared file system or not. If Parsl
            and the Work Queue workers are on a shared file system, Work
            Queue does not need to transfer and rename files for execution.
            Default is False.

        use_cache: bool
            Whether workers should cache files that are common to tasks.
            Warning: Two files are considered the same if they have the same
            filepath name. Use with care when reusing the executor instance
            across multiple parsl workflows. Default is False.

        source: bool
            Choose whether to transfer parsl app information as
            source code. (Note: this increases throughput for
            @python_apps, but the implementation does not include
            functionality for @bash_apps, and thus source=False
            must be used for programs utilizing @bash_apps.)
            Default is False. Set to True if pack is True

        pack: bool
            Use conda-pack to prepare a self-contained Python evironment for
            each task. This greatly increases task latency, but does not
            require a common environment or shared FS on execution nodes.
            Implies source=True.

        autolabel: bool
            Use the Resource Monitor to automatically determine resource
            labels based on observed task behavior.

        autolabel_window: int
            Set the number of tasks considered for autolabeling. Work Queue
            will wait for a series of N tasks with steady resource
            requirements before making a decision on labels. Increasing
            this parameter will reduce the number of failed tasks due to
            resource exhaustion when autolabeling, at the cost of increased
            resources spent collecting stats.

        autocategory: bool
            Place each app in its own category by default. If all
            invocations of an app have similar performance characteristics,
            this will provide a reasonable set of categories automatically.

        init_command: str
            Command line to run before executing a task in a worker.
            Default is ''.
    """

    @typeguard.typechecked
    def __init__(self,
                 label: str = "WorkQueueExecutor",
                 provider: ExecutionProvider = LocalProvider(),
                 working_dir: str = ".",
                 managed: bool = True,
                 project_name: Optional[str] = None,
                 project_password_file: Optional[str] = None,
                 address: Optional[str] = None,
                 port: int = WORK_QUEUE_DEFAULT_PORT,
                 env: Optional[Dict] = None,
                 shared_fs: bool = False,
                 storage_access: Optional[List[Staging]] = None,
                 use_cache: bool = False,
                 source: bool = False,
                 pack: bool = False,
                 autolabel: bool = False,
                 autolabel_window: int = 1,
                 autocategory: bool = False,
                 init_command: str = "",
                 full_debug: bool = True):
        NoStatusHandlingExecutor.__init__(self)
        self._provider = provider
        self._scaling_enabled = True

        if not _work_queue_enabled:
            raise OptionalModuleMissing(['work_queue'], "WorkQueueExecutor requires the work_queue module.")

        self.label = label
        self.managed = managed
<<<<<<< HEAD
        self.task_queue = multiprocessing.Queue()  # type: multiprocessing.Queue[Any]
        self.collector_queue = multiprocessing.Queue()  # type: multiprocessing.Queue[Any]
=======
        self.task_queue = multiprocessing.Queue()  # type: multiprocessing.Queue
        self.collector_queue = multiprocessing.Queue()  # type: multiprocessing.Queue
        self.blocks = {}  # type: Dict[str, str]
        self.address = address
>>>>>>> a10174fa
        self.port = port
        self.task_counter = -1
        self.project_name = project_name
        self.project_password_file = project_password_file
        self.env = env
        self.init_command = init_command
        self.shared_fs = shared_fs
        self.storage_access = storage_access
        self.use_cache = use_cache
        self.working_dir = working_dir
<<<<<<< HEAD
        self.used_names = {}  # type: Dict[Any, Any]
        self.shared_files = set()  # type: Set[Any]
        self.registered_files = set()  # type: Set[Any]
        self.worker_output = see_worker_output
=======
        self.registered_files = set()  # type: Set[str]
>>>>>>> a10174fa
        self.full = full_debug
        self.source = True if pack else source
        self.pack = pack
        self.autolabel = autolabel
        self.autolabel_window = autolabel_window
        self.autocategory = autocategory
        self.should_stop = multiprocessing.Value(c_bool, False)
        self.cached_envs = {}  # type: Dict[int, str]

        if not self.address:
            self.address = socket.gethostname()

        if self.project_password_file is not None and not os.path.exists(self.project_password_file):
            raise WorkQueueFailure('Could not find password file: {}'.format(self.project_password_file))

        if self.project_password_file is not None:
            if os.path.exists(self.project_password_file) is False:
                logger.debug("Password File does not exist, no file used")
                self.project_password_file = None

        # Build foundations of the launch command
        self.launch_cmd = ("{package_prefix}python3 exec_parsl_function.py {mapping} {function} {result}")
        if self.init_command != "":
            self.launch_cmd = self.init_command + "; " + self.launch_cmd

    def start(self):
        """Create submit process and collector thread to create, send, and
        retrieve Parsl tasks within the Work Queue system.
        """
        self.tasks_lock = threading.Lock()

        # Create directories for data and results
        self.function_data_dir = os.path.join(self.run_dir, "function_data")
        self.package_dir = os.path.join(self.run_dir, "package_data")
        self.wq_log_dir = os.path.join(self.run_dir, self.label)
        logger.debug("function data directory: {}\nlog directory: {}".format(self.function_data_dir, self.wq_log_dir))
        os.mkdir(self.function_data_dir)
        os.mkdir(self.package_dir)
        os.mkdir(self.wq_log_dir)

        logger.debug("Starting WorkQueueExectutor")

        # Create a Process to perform WorkQueue submissions
        submit_process_kwargs = {"task_queue": self.task_queue,
                                 "launch_cmd": self.launch_cmd,
                                 "data_dir": self.function_data_dir,
                                 "collector_queue": self.collector_queue,
                                 "full": self.full,
                                 "shared_fs": self.shared_fs,
                                 "autolabel": self.autolabel,
                                 "autolabel_window": self.autolabel_window,
                                 "autocategory": self.autocategory,
                                 "should_stop": self.should_stop,
                                 "port": self.port,
                                 "wq_log_dir": self.wq_log_dir,
                                 "project_password_file": self.project_password_file,
                                 "project_name": self.project_name}
        self.submit_process = multiprocessing.Process(target=_work_queue_submit_wait,
                                                      name="submit_thread",
                                                      kwargs=submit_process_kwargs)

        self.collector_thread = threading.Thread(target=self._collect_work_queue_results,
                                                 name="wait_thread")
        self.collector_thread.daemon = True

        # Begin both processes
        self.submit_process.start()
        self.collector_thread.start()

        # Initialize scaling for the provider
        self.initialize_scaling()

    def _path_in_task(self, task_id, *path_components):
        """Returns a filename specific to a task.
        It is used for the following filename's:
            (not given): The subdirectory per task that contains function, result, etc.
            'function': Pickled file that contains the function to be executed.
            'result': Pickled file that (will) contain the result of the function.
            'map': Pickled file with a dict between local parsl names, and remote work queue names.
        """
        task_dir = "{:04d}".format(task_id)
        return os.path.join(self.function_data_dir, task_dir, *path_components)

    def submit(self, func, resource_specification, *args, **kwargs):
        """Processes the Parsl app by its arguments and submits the function
        information to the task queue, to be executed using the Work Queue
        system. The args and kwargs are processed for input and output files to
        the Parsl app, so that the files are appropriately specified for the Work
        Queue task.

        Parameters
        ----------

        func : function
            Parsl app to be submitted to the Work Queue system
        args : list
            Arguments to the Parsl app
        kwargs : dict
            Keyword arguments to the Parsl app
        """
        self.task_counter += 1
        task_id = self.task_counter

        # Create a per task directory for the function, result, map, and result files
        os.mkdir(self._path_in_task(task_id))

        input_files = []
        output_files = []
<<<<<<< HEAD
        std_files = []  # type: List[Any]
=======
>>>>>>> a10174fa

        # Determine the input and output files that will exist at the workes:
        input_files += [self._register_file(f) for f in kwargs.get("inputs", []) if isinstance(f, File)]
        output_files += [self._register_file(f) for f in kwargs.get("outputs", []) if isinstance(f, File)]

        # Also consider any *arg that looks like a file as an input:
        input_files += [self._register_file(f) for f in args if isinstance(f, File)]

        for kwarg, maybe_file in kwargs.items():
            # Add appropriate input and output files from "stdout" and "stderr" keyword arguments
            if kwarg == "stdout" or kwarg == "stderr":
                if maybe_file:
                    output_files.append(self._std_output_to_wq(kwarg, maybe_file))
            # For any other keyword that looks like a file, assume it is an input file
            elif isinstance(maybe_file, File):
                input_files.append(self._register_file(maybe_file))

        # Create a Future object and have it be mapped from the task ID in the tasks dictionary
<<<<<<< HEAD
        fu = Future()  # type: Future[Any]
        self.tasks_lock.acquire()
        self.tasks[str(task_id)] = fu
        self.tasks_lock.release()
=======
        fu = Future()
        with self.tasks_lock:
            self.tasks[str(task_id)] = fu
>>>>>>> a10174fa

        logger.debug("Creating task {} for function {} with args {}".format(task_id, func, args))

        # Pickle the result into object to pass into message buffer
        function_file = self._path_in_task(task_id, "function")
        result_file = self._path_in_task(task_id, "result")
        map_file = self._path_in_task(task_id, "map")

        logger.debug("Creating Task {} with function at: {}".format(task_id, function_file))
        logger.debug("Creating Task {} with result to be found at: {}".format(task_id, result_file))

        self._serialize_function(function_file, func, args, kwargs)

        if self.pack:
            env_pkg = self._prepare_package(func)
        else:
            env_pkg = None

        logger.debug("Constructing map for local filenames at worker for task {}".format(task_id))
        self._construct_map_file(map_file, input_files, output_files)

        if not self.submit_process.is_alive():
            raise ExecutorError(self, "Workqueue Submit Process is not alive")

        # Create message to put into the message queue
        logger.debug("Placing task {} on message queue".format(task_id))
        category = func.__qualname__ if self.autocategory else 'parsl-default'
        self.task_queue.put_nowait(ParslTaskToWq(task_id, category, env_pkg, map_file, function_file, result_file, input_files, output_files))

        return fu

    def _construct_worker_command(self):
        worker_command = 'work_queue_worker'
        if self.project_password_file:
            worker_command += ' --password {}'.format(self.project_password_file)
        if self.project_name:
            worker_command += ' -M {}'.format(self.project_name)
        else:
            worker_command += ' {} {}'.format(self.address, self.port)

        logger.debug("Using worker command: {}".format(worker_command))
        return worker_command

    def _patch_providers(self):
        # Add the worker and password file to files that the provider needs to stage.
        # (Currently only for the CondorProvider)
        if isinstance(self.provider, CondorProvider):
            path_to_worker = shutil.which('work_queue_worker')
            self.worker_command = './' + self.worker_command
            self.provider.transfer_input_files.append(path_to_worker)
            if self.project_password_file:
                self.provider.transfer_input_files.append(self.project_password_file)

    def _serialize_function(self, fn_path, parsl_fn, parsl_fn_args, parsl_fn_kwargs):
        """Takes the function application parsl_fn(*parsl_fn_args, **parsl_fn_kwargs)
        and serializes it to the file fn_path."""

        # Either build a dictionary with the source of the function, or pickle
        # the function directly:
        if self.source:
            function_info = {"source code": inspect.getsource(parsl_fn),
                             "name": parsl_fn.__name__,
                             "args": parsl_fn_args,
                             "kwargs": parsl_fn_kwargs}
        else:
            function_info = {"byte code": pack_apply_message(parsl_fn, parsl_fn_args, parsl_fn_kwargs,
                                                             buffer_threshold=1024 * 1024,
                                                             item_threshold=1024)}
        with open(fn_path, "wb") as f_out:
            pickle.dump(function_info, f_out)

    def _construct_map_file(self, map_file, input_files, output_files):
        """ Map local filepath of parsl files to the filenames at the execution worker.
        If using a shared filesystem, the filepath is mapped to its absolute filename.
        Otherwise, to its original relative filename. In this later case, work queue
        recreates any directory hierarchy needed."""
        file_translation_map = {}
        for spec in itertools.chain(input_files, output_files):
            local_name = spec[0]
            if self.shared_fs:
                remote_name = os.path.abspath(local_name)
            else:
                remote_name = local_name
            file_translation_map[local_name] = remote_name
        with open(map_file, "wb") as f_out:
            pickle.dump(file_translation_map, f_out)

    def _register_file(self, parsl_file):
        """Generates a tuple (parsl_file.filepath, stage, cache) to give to
        work queue. cache is always False if self.use_cache is False.
        Otherwise, it is set to True if parsl_file is used more than once.
        stage is True if the file needs to be copied by work queue. (i.e., not
        a URL or an absolute path)

        It has the side-effect of adding parsl_file to a list of registered
        files.

        Note: The first time a file is used cache is set to False. Since
        tasks are generated dynamically, without other information this is
        the best we can do."""
        to_cache = False
        if self.use_cache:
            to_cache = parsl_file in self.registered_files

        to_stage = False
        if parsl_file.scheme == 'file' or (parsl_file.local_path and os.path.exists(parsl_file.local_path)):
            to_stage = not os.path.isabs(parsl_file.filepath)

        self.registered_files.add(parsl_file)

        return ParslFileToWq(parsl_file.filepath, to_stage, to_cache)

    def _std_output_to_wq(self, fdname, stdfspec):
        """Find the name of the file that will contain stdout or stderr and
        return a ParslFileToWq with it. These files are never cached"""
        fname, mode = putils.get_std_fname_mode(fdname, stdfspec)
        to_stage = not os.path.isabs(fname)
        return ParslFileToWq(fname, stage=to_stage, cache=False)

    def _prepare_package(self, fn):
        fn_id = id(fn)
        fn_name = fn.__qualname__
        if fn_id in self.cached_envs:
            logger.debug("Skipping analysis of %s, previously got %s", fn_name, self.cached_envs[fn_id])
            return self.cached_envs[fn_id]
        source_code = inspect.getsource(fn).encode()
        pkg_dir = os.path.join(tempfile.gettempdir(), "python_package-{}".format(os.geteuid()))
        os.makedirs(pkg_dir, exist_ok=True)
        with tempfile.NamedTemporaryFile(suffix='.yaml') as spec:
            logger.info("Analyzing dependencies of %s", fn_name)
            subprocess.run([package_analyze_script, '-', spec.name], input=source_code, check=True)
            with open(spec.name, mode='rb') as f:
                spec_hash = hashlib.sha256(f.read()).hexdigest()
                logger.debug("Spec hash for %s is %s", fn_name, spec_hash)
                pkg = os.path.join(pkg_dir, "pack-{}.tar.gz".format(spec_hash))
            if os.access(pkg, os.R_OK):
                self.cached_envs[fn_id] = pkg
                logger.debug("Cached package for %s found at %s", fn_name, pkg)
                return pkg
            (fd, tarball) = tempfile.mkstemp(dir=pkg_dir, prefix='.tmp', suffix='.tar.gz')
            os.close(fd)
            logger.info("Creating dependency package for %s", fn_name)
            logger.debug("Writing deps for %s to %s", fn_name, tarball)
            subprocess.run([package_create_script, spec.name, tarball], stdout=subprocess.DEVNULL, check=True)
            logger.debug("Done with conda-pack; moving %s to %s", tarball, pkg)
            os.rename(tarball, pkg)
            self.cached_envs[fn_id] = pkg
            return pkg

    def initialize_scaling(self):
        """ Compose the launch command and call scale out

        Scales the workers to the appropriate nodes with provider
        """
        # Start scaling in/out
        logger.debug("Starting WorkQueueExecutor with provider: %s", self.provider)
        self.worker_command = self._construct_worker_command()
        self._patch_providers()

        if hasattr(self.provider, 'init_blocks'):
            try:
                self.scale_out(blocks=self.provider.init_blocks)
            except Exception as e:
                logger.debug("Scaling out failed: {}".format(e))
                raise e

    def scale_out(self, blocks=1):
        """Scale out method.

        We should have the scale out method simply take resource object
        which will have the scaling methods, scale_out itself should be a coroutine, since
        scaling tasks can be slow.
        """
        if self.provider:
            for i in range(blocks):
                external_block = str(len(self.blocks))
                internal_block = self.provider.submit(self.worker_command, 1)
                # Failed to create block with provider
                if not internal_block:
                    raise(ScalingFailed(self.provider.label, "Attempts to create nodes using the provider has failed"))
                else:
                    self.blocks[external_block] = internal_block
        else:
            logger.error("No execution provider available to scale")

    def scale_in(self, count):
        """Scale in method. Not implemented.
        """
        # Obtain list of blocks to kill
        to_kill = list(self.blocks.keys())[:count]
        kill_ids = [self.blocks[block] for block in to_kill]

        # Cancel the blocks provisioned
        if self.provider:
            self.provider.cancel(kill_ids)
        else:
            logger.error("No execution provider available to scale")

    def shutdown(self, *args, **kwargs):
        """Shutdown the executor. Sets flag to cancel the submit process and
        collector thread, which shuts down the Work Queue system submission.
        """
        self.should_stop.value = True

        # Remove the workers that are still going
        kill_ids = [self.blocks[block] for block in self.blocks.keys()]
        if self.provider:
            self.provider.cancel(kill_ids)

        self.submit_process.join()
        self.collector_thread.join()

        return True

    def scaling_enabled(self):
        """Specify if scaling is enabled. Not enabled in Work Queue.
        """
        return self._scaling_enabled

    def run_dir(self, value=None):
        """Path to the run directory.
        """
        if value is not None:
            self._run_dir = value
        return self._run_dir

    def _collect_work_queue_results(self):
        """Sets the values of tasks' futures of tasks completed by work queue.
        """
        logger.debug("Starting Collector Thread")
        try:
            while not self.should_stop.value:
                if not self.submit_process.is_alive():
                    raise ExecutorError(self, "Workqueue Submit Process is not alive")

                # Get the result message from the collector_queue
                try:
                    task_report = self.collector_queue.get(timeout=1)
                except queue.Empty:
                    continue

                # Obtain the future from the tasks dictionary
                with self.tasks_lock:
                    future = self.tasks[task_report.id]

                logger.debug("Updating Future for Parsl Task {}".format(task_report.id))
                if task_report.result_received:
                    future.set_result(task_report.result)
                else:
                    # If there are no results, then the task failed according to one of
                    # work queue modes, such as resource exhaustion.
                    future.set_exception(WorkQueueTaskFailure(task_report.reason, task_report.result))
        finally:
            with self.tasks_lock:
                # set exception for tasks waiting for results that work queue did not execute
                for fu in self.tasks.values():
                    if not fu.done():
                        fu.set_exception(WorkQueueFailure("work queue executor failed to execute the task."))
        logger.debug("Exiting Collector Thread")


def _work_queue_submit_wait(task_queue=multiprocessing.Queue(),
                            launch_cmd=None,
                            env=None,
                            collector_queue=multiprocessing.Queue(),
                            data_dir=".",
                            full=False,
                            shared_fs=False,
                            autolabel=False,
                            autolabel_window=None,
                            autocategory=False,
                            should_stop=None,
                            port=WORK_QUEUE_DEFAULT_PORT,
                            wq_log_dir=None,
                            project_password_file=None,
                            project_name=None):
    """Thread to handle Parsl app submissions to the Work Queue objects.
    Takes in Parsl functions submitted using submit(), and creates a
    Work Queue task with the appropriate specifications, which is then
    submitted to Work Queue. After tasks are completed, processes the
    exit status and exit code of the task, and sends results to the
    Work Queue collector thread.
    To avoid python's global interpreter lock with work queue's wait, this
    function should be launched as a process, not as a lightweight thread. This
    means that any communication should be done using the multiprocessing
    module capabilities, rather than shared memory.
    """
    logger.debug("Starting WorkQueue Submit/Wait Process")

    # Enable debugging flags and create logging file
    wq_debug_log = None
    if wq_log_dir is not None:
        logger.debug("Setting debugging flags and creating logging file")
        wq_debug_log = os.path.join(wq_log_dir, "debug_log")

    # Create WorkQueue queue object
    logger.debug("Creating WorkQueue Object")
    try:
        logger.debug("Listening on port {}".format(port))
        q = WorkQueue(port, debug_log=wq_debug_log)
    except Exception as e:
        logger.error("Unable to create WorkQueue object: {}".format(e))
        raise e

    # Specify WorkQueue queue attributes
    if project_name:
        q.specify_name(project_name)

    if project_password_file:
        q.specify_password_file(project_password_file)

    if autolabel:
        q.enable_monitoring()
        if autolabel_window is not None:
            q.tune('category-steady-n-tasks', autolabel_window)

    # Only write logs when the wq_log_dir is specified, which it most likely will be
    if wq_log_dir is not None:
        wq_master_log = os.path.join(wq_log_dir, "master_log")
        wq_trans_log = os.path.join(wq_log_dir, "transaction_log")
        if full:
            wq_resource_log = os.path.join(wq_log_dir, "resource_logs")
            q.enable_monitoring_full(dirname=wq_resource_log)
        q.specify_log(wq_master_log)
        q.specify_transactions_log(wq_trans_log)

    orig_ppid = os.getppid()

    result_file_of_task_id = {}  # Mapping taskid -> result file for active tasks.

    while not should_stop.value:
        # Monitor the task queue
        ppid = os.getppid()
        if ppid != orig_ppid:
            logger.debug("new Process")
            break

        # Submit tasks
        while task_queue.qsize() > 0 and not should_stop.value:
            # Obtain task from task_queue
            try:
                task = task_queue.get(timeout=1)
                logger.debug("Removing task from queue")
            except queue.Empty:
                continue

            pkg_pfx = ""
            if task.env_pkg is not None:
                pkg_pfx = "./{} -e {} ".format(os.path.basename(package_run_script),
                                               os.path.basename(task.env_pkg))

            # Create command string
            logger.debug(launch_cmd)
            command_str = launch_cmd.format(package_prefix=pkg_pfx,
                                            mapping=os.path.basename(task.map_file),
                                            function=os.path.basename(task.function_file),
                                            result=os.path.basename(task.result_file))
            logger.debug(command_str)

            # Create WorkQueue task for the command
            logger.debug("Sending task {} with command: {}".format(task.id, command_str))
            try:
                t = Task(command_str)
            except Exception as e:
                logger.error("Unable to create task: {}".format(e))
                collector_queue.put_nowait(WqTaskToParsl(id=task.id,
                                                         result_received=False,
                                                         result=None,
                                                         reason="task could not be created by work queue",
                                                         status=-1))
                continue

            t.specify_category(task.category)
            if autolabel:
                q.specify_category_mode(task.category, WORK_QUEUE_ALLOCATION_MODE_MAX_THROUGHPUT)

            # Specify environment variables for the task
            if env is not None:
                for var in env:
                    t.specify_environment_variable(var, env[var])

            if task.env_pkg is not None:
                t.specify_input_file(package_run_script, cache=True)
                t.specify_input_file(task.env_pkg, cache=True)

            # Specify script, and data/result files for task
            t.specify_input_file(exec_parsl_function.__file__, cache=True)
            t.specify_input_file(task.function_file, cache=False)
            t.specify_input_file(task.map_file, cache=False)
            t.specify_output_file(task.result_file, cache=False)
            t.specify_tag(str(task.id))
            result_file_of_task_id[str(task.id)] = task.result_file

            logger.debug("Parsl ID: {}".format(task.id))

            # Specify input/output files that need to be staged.
            # Absolute paths are assumed to be in shared filesystem, and thus
            # not staged by work queue.
            if not shared_fs:
                for spec in task.input_files:
                    if spec.stage:
                        t.specify_input_file(spec.parsl_name, spec.parsl_name, cache=spec.cache)
                for spec in task.output_files:
                    if spec.stage:
                        t.specify_output_file(spec.parsl_name, spec.parsl_name, cache=spec.cache)

            # Submit the task to the WorkQueue object
            logger.debug("Submitting task {} to WorkQueue".format(task.id))
            try:
                wq_id = q.submit(t)
            except Exception as e:
                logger.error("Unable to submit task to work queue: {}".format(e))
                collector_queue.put_nowait(WqTaskToParsl(id=task.id,
                                                         result_received=False,
                                                         result=None,
                                                         reason="task could not be submited to work queue",
                                                         status=-1))
                continue
            logger.debug("Task {} submitted to WorkQueue with id {}".format(task.id, wq_id))

        # If the queue is not empty wait on the WorkQueue queue for a task
        task_found = True
        if not q.empty():
            while task_found and not should_stop.value:
                # Obtain the task from the queue
                t = q.wait(1)
                if t is None:
                    task_found = False
                    continue
                # When a task is found:
                parsl_id = t.tag
                logger.debug("Completed WorkQueue task {}, parsl task {}".format(t.id, t.tag))
                result_file = result_file_of_task_id.pop(t.tag)

                # A tasks completes 'succesfully' if it has result file,
                # and it can be loaded. This may mean that the 'success' is
                # an exception.
                logger.debug("Looking for result in {}".format(result_file))
                try:
                    with open(result_file, "rb") as f_in:
                        result = pickle.load(f_in)
                    logger.debug("Found result in {}".format(result_file))
                    collector_queue.put_nowait(WqTaskToParsl(id=parsl_id,
                                                             result_received=True,
                                                             result=result,
                                                             reason=None,
                                                             status=t.return_status))
                # If a result file could not be generated, explain the
                # failure according to work queue error codes. We generate
                # an exception and wrap it with RemoteExceptionWrapper, to
                # match the positive case.
                except Exception as e:
                    reason = _explain_work_queue_result(t)
                    logger.debug("Did not find result in {}".format(result_file))
                    logger.debug("Wrapper Script status: {}\nWorkQueue Status: {}"
                                 .format(t.return_status, t.result))
                    logger.debug("Task with id parsl {} / wq {} failed because:\n{}"
                                 .format(parsl_id, t.id, reason))
                    collector_queue.put_nowait(WqTaskToParsl(id=parsl_id,
                                                             result_received=False,
                                                             result=e,
                                                             reason=reason,
                                                             status=t.return_status))
    logger.debug("Exiting WorkQueue Monitoring Process")
    return 0


def _explain_work_queue_result(wq_task):
    """Returns a string with the reason why a task failed according to work queue."""

    wq_result = wq_task.result

    reason = "work queue result: "
    if wq_result == wq.WORK_QUEUE_RESULT_SUCCESS:
        reason += "succesful execution with exit code {}".format(wq_task.return_status)
    elif wq_result == wq.WORK_QUEUE_RESULT_OUTPUT_MISSING:
        reason += "The result file was not transfered from the worker.\n"
        reason += "This usually means that there is a problem with the python setup,\n"
        reason += "or the wrapper that executes the function."
        reason += "\nTrace:\n" + str(wq_task.output)
    elif wq_result == wq.WORK_QUEUE_RESULT_INPUT_MISSING:
        reason += "missing input file"
    elif wq_result == wq.WORK_QUEUE_RESULT_STDOUT_MISSING:
        reason += "stdout has been truncated"
    elif wq_result == wq.WORK_QUEUE_RESULT_SIGNAL:
        reason += "task terminated with a signal"
    elif wq_result == wq.WORK_QUEUE_RESULT_RESOURCE_EXHAUSTION:
        reason += "task used more resources than requested"
    elif wq_result == wq.WORK_QUEUE_RESULT_TASK_TIMEOUT:
        reason += "task ran past the specified end time"
    elif wq_result == wq.WORK_QUEUE_RESULT_UNKNOWN:
        reason += "result could not be classified"
    elif wq_result == wq.WORK_QUEUE_RESULT_FORSAKEN:
        reason += "task failed, but not a task error"
    elif wq_result == wq.WORK_QUEUE_RESULT_MAX_RETRIES:
        reason += "unable to complete after specified number of retries"
    elif wq_result == wq.WORK_QUEUE_RESULT_TASK_MAX_RUN_TIME:
        reason += "task ran for more than the specified time"
    elif wq_result == wq.WORK_QUEUE_RESULT_DISK_ALLOC_FULL:
        reason += "task needed more space to complete task"
    elif wq_result == wq.WORK_QUEUE_RESULT_RMONITOR_ERROR:
        reason += "task failed because the monitor did not produce an output"
    else:
        reason += "unable to process Work Queue system failure"
    return reason<|MERGE_RESOLUTION|>--- conflicted
+++ resolved
@@ -9,14 +9,9 @@
 from concurrent.futures import Future
 from ctypes import c_bool
 
-<<<<<<< HEAD
-from typing import Any, Dict, List, Optional, Set
-
-=======
 import tempfile
 import hashlib
 import subprocess
->>>>>>> a10174fa
 import os
 import socket
 import pickle
@@ -57,219 +52,9 @@
 else:
     _work_queue_enabled = True
 
-<<<<<<< HEAD
-logger = logging.getLogger(__name__)
-
-
-class WorkqueueTaskFailure(AppException):
-    """A failure executing a task in workqueue
-
-    Contains:
-    reason(string)
-    status(int)
-    """
-
-    def __init__(self, reason, status):
-        self.reason = reason
-        self.status = status
-
-
-def WorkQueueSubmitThread(task_queue=multiprocessing.Queue(),
-                          queue_lock=threading.Lock(),
-                          launch_cmd=None,
-                          env=None,
-                          collector_queue=multiprocessing.Queue(),
-                          see_worker_output=False,
-                          data_dir=".",
-                          full=False,
-                          autolabel=False,
-                          autolabel_window=None,
-                          autocategory=False,
-                          cancel_value=multiprocessing.Value('i', 1),
-                          port=WORK_QUEUE_DEFAULT_PORT,
-                          wq_log_dir=None,
-                          project_password=None,
-                          project_password_file=None,
-                          project_name=None):
-    """Thread to handle Parsl app submissions to the Work Queue objects.
-    Takes in Parsl functions submitted using submit(), and creates a
-    Work Queue task with the appropriate specifications, which is then
-    submitted to Work Queue. After tasks are completed, processes the
-    exit status and exit code of the task, and sends results to the
-    Work Queue collector thread.
-    """
-    logger.debug("Starting WorkQueue Submit/Wait Process")
-
-    # Enable debugging flags and create logging file
-    if wq_log_dir is not None:
-        logger.debug("Setting debugging flags and creating logging file")
-        wq_debug_log = os.path.join(wq_log_dir, "debug_log")
-        cctools_debug_flags_set("all")
-        cctools_debug_config_file(wq_debug_log)
-
-    # Create WorkQueue queue object
-    logger.debug("Creating WorkQueue Object")
-    try:
-        logger.debug("Listening on port {}".format(port))
-        q = WorkQueue(port)
-    except Exception as e:
-        logger.error("Unable to create WorkQueue object: {}".format(e))
-        raise e
-
-    # Specify WorkQueue queue attributes
-    if project_name:
-        q.specify_name(project_name)
-    if project_password:
-        q.specify_password(project_password)
-    elif project_password_file:
-        q.specify_password_file(project_password_file)
-    if autolabel:
-        q.enable_monitoring()
-        if autolabel_window is not None:
-            q.tune('category-steady-n-tasks', autolabel_window)
-
-    # Only write logs when the wq_log_dir is specified, which it most likely will be
-    if wq_log_dir is not None:
-        wq_master_log = os.path.join(wq_log_dir, "master_log")
-        wq_trans_log = os.path.join(wq_log_dir, "transaction_log")
-        if full:
-            wq_resource_log = os.path.join(wq_log_dir, "resource_logs")
-            q.enable_monitoring_full(dirname=wq_resource_log)
-        q.specify_log(wq_master_log)
-        q.specify_transactions_log(wq_trans_log)
-
-    wq_tasks = set()
-    orig_ppid = os.getppid()
-    continue_running = True
-
-    result_file_of_task_id = {}  # Mapping taskid -> result file for active tasks.
-
-    while(continue_running):
-        # Monitor the task queue
-        ppid = os.getppid()
-        if ppid != orig_ppid:
-            logger.debug("new Process")
-            continue_running = False
-            continue
-
-        # Submit tasks
-        while task_queue.qsize() > 0:
-            if cancel_value.value == 0:
-                logger.debug("cancel value set to cancel")
-                continue_running = False
-                break
-
-            # Obtain task from task_queue
-            try:
-                item = task_queue.get(timeout=1)
-                logger.debug("Removing task from queue")
-            except queue.Empty:
-                continue
-            parsl_id = item["task_id"]
-
-            # Extract information about the task
-            function_data_loc = item["data_loc"]
-            function_data_loc_remote = function_data_loc.split("/")[-1]
-            function_result_loc = item["result_loc"]
-            function_result_loc_remote = function_result_loc.split("/")[-1]
-            input_files = item["input_files"]
-            output_files = item["output_files"]
-            std_files = item["std_files"]
-            category = item["category"]
-
-            full_script_name = workqueue_worker.__file__
-            script_name = full_script_name.split("/")[-1]
-
-            remapping_string = ""
-            std_string = ""
-
-            # Parse input file information
-            logger.debug("Looking at input")
-            for item in input_files:
-                if item[3] == "std":
-                    std_string += "mv " + item[1] + " " + item[0] + "; "
-                else:
-                    remapping_string += item[0] + ":" + item[1] + ","
-            logger.debug(remapping_string)
-
-            # Parse output file information
-            logger.debug("Looking at output")
-            for item in output_files:
-                remapping_string += item[0] + ":" + item[1] + ","
-            logger.debug(remapping_string)
-
-            if len(input_files) + len(output_files) > 0:
-                remapping_string = "-r " + remapping_string
-                remapping_string = remapping_string[:-1]
-
-            # Create command string
-            logger.debug(launch_cmd)
-            command_str = launch_cmd.format(input_file=function_data_loc_remote,
-                                            output_file=function_result_loc_remote,
-                                            remapping_string=remapping_string)
-            command_str = std_string + command_str
-            logger.debug(command_str)
-
-            # Create WorkQueue task for the command
-            logger.debug("Sending task {} with command: {}".format(parsl_id, command_str))
-            try:
-                t = Task(command_str)
-            except Exception as e:
-                logger.error("Unable to create task: {}".format(e))
-                continue
-
-            t.specify_category(category)
-            if autolabel:
-                q.specify_category_mode(category, WORK_QUEUE_ALLOCATION_MODE_MAX_THROUGHPUT)
-
-            # Specify environment variables for the task
-            if env is not None:
-                for var in env:
-                    t.specify_environment_variable(var, env[var])
-
-            # Specify script, and data/result files for task
-            t.specify_file(full_script_name, script_name, WORK_QUEUE_INPUT, cache=True)
-            t.specify_file(function_data_loc, function_data_loc_remote, WORK_QUEUE_INPUT, cache=False)
-            t.specify_file(function_result_loc, function_result_loc_remote, WORK_QUEUE_OUTPUT, cache=False)
-            t.specify_tag(str(parsl_id))
-            result_file_of_task_id[str(parsl_id)] = function_result_loc
-
-            logger.debug("Parsl ID: {}".format(parsl_id))
-
-            # Specify all input/output files for task
-            for item in input_files:
-                t.specify_file(item[0], item[1], WORK_QUEUE_INPUT, cache=item[2])
-            for item in output_files:
-                t.specify_file(item[0], item[1], WORK_QUEUE_OUTPUT, cache=item[2])
-            for item in std_files:
-                t.specify_file(item[0], item[1], WORK_QUEUE_OUTPUT, cache=item[2])
-
-            # Submit the task to the WorkQueue object
-            logger.debug("Submitting task {} to WorkQueue".format(parsl_id))
-            try:
-                wq_id = q.submit(t)
-                wq_tasks.add(wq_id)
-            except Exception as e:
-                logger.error("Unable to create task: {}".format(e))
-
-                msg: Optional[Dict[str, Any]]
-                msg = {"tid": parsl_id,
-                       "result_received": False,
-                       "reason": "Workqueue Task Start Failure",
-                       "status": 1}
-
-                collector_queue.put_nowait(msg)
-                continue
-
-            logger.debug("Task {} submitted to WorkQueue with id {}".format(parsl_id, wq_id))
-
-        if cancel_value.value == 0:
-            continue_running = False
-=======
 package_analyze_script = shutil.which("python_package_analyze")
 package_create_script = shutil.which("python_package_create")
 package_run_script = shutil.which("python_package_run")
->>>>>>> a10174fa
 
 logger = logging.getLogger(__name__)
 
@@ -416,15 +201,10 @@
 
         self.label = label
         self.managed = managed
-<<<<<<< HEAD
-        self.task_queue = multiprocessing.Queue()  # type: multiprocessing.Queue[Any]
-        self.collector_queue = multiprocessing.Queue()  # type: multiprocessing.Queue[Any]
-=======
         self.task_queue = multiprocessing.Queue()  # type: multiprocessing.Queue
         self.collector_queue = multiprocessing.Queue()  # type: multiprocessing.Queue
         self.blocks = {}  # type: Dict[str, str]
         self.address = address
->>>>>>> a10174fa
         self.port = port
         self.task_counter = -1
         self.project_name = project_name
@@ -435,14 +215,7 @@
         self.storage_access = storage_access
         self.use_cache = use_cache
         self.working_dir = working_dir
-<<<<<<< HEAD
-        self.used_names = {}  # type: Dict[Any, Any]
-        self.shared_files = set()  # type: Set[Any]
-        self.registered_files = set()  # type: Set[Any]
-        self.worker_output = see_worker_output
-=======
         self.registered_files = set()  # type: Set[str]
->>>>>>> a10174fa
         self.full = full_debug
         self.source = True if pack else source
         self.pack = pack
@@ -551,10 +324,6 @@
 
         input_files = []
         output_files = []
-<<<<<<< HEAD
-        std_files = []  # type: List[Any]
-=======
->>>>>>> a10174fa
 
         # Determine the input and output files that will exist at the workes:
         input_files += [self._register_file(f) for f in kwargs.get("inputs", []) if isinstance(f, File)]
@@ -573,16 +342,9 @@
                 input_files.append(self._register_file(maybe_file))
 
         # Create a Future object and have it be mapped from the task ID in the tasks dictionary
-<<<<<<< HEAD
-        fu = Future()  # type: Future[Any]
-        self.tasks_lock.acquire()
-        self.tasks[str(task_id)] = fu
-        self.tasks_lock.release()
-=======
         fu = Future()
         with self.tasks_lock:
             self.tasks[str(task_id)] = fu
->>>>>>> a10174fa
 
         logger.debug("Creating task {} for function {} with args {}".format(task_id, func, args))
 
