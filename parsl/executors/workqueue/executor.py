import threading
import multiprocessing
import logging
from concurrent.futures import Future

from typing import Any, Dict, List, Optional, Set

import os
import pickle
import queue

from ipyparallel.serialize import pack_apply_message, deserialize_object

from parsl.app.errors import AppFailure
from parsl.app.errors import RemoteExceptionWrapper
from parsl.executors.errors import ExecutorError
from parsl.executors.base import ParslExecutor
from parsl.data_provider.files import File
from parsl.providers.error import OptionalModuleMissing
from parsl.executors.workqueue import workqueue_worker

try:
    from work_queue import WorkQueue
    from work_queue import Task
    from work_queue import WORK_QUEUE_DEFAULT_PORT
    from work_queue import WORK_QUEUE_INPUT
    from work_queue import WORK_QUEUE_OUTPUT
    from work_queue import WORK_QUEUE_RESULT_SUCCESS
    from work_queue import WORK_QUEUE_RESULT_OUTPUT_MISSING
    from work_queue import cctools_debug_flags_set
    from work_queue import cctools_debug_config_file
except ImportError:
    _work_queue_enabled = False
    WORK_QUEUE_DEFAULT_PORT = 0
else:
    _work_queue_enabled = True

logger = logging.getLogger(__name__)


def WorkQueueSubmitThread(task_queue=multiprocessing.Queue(),
                          queue_lock=threading.Lock(),
                          launch_cmd=None,
                          env=None,
                          collector_queue=multiprocessing.Queue(),
                          see_worker_output=False,
                          data_dir=".",
                          full=False,
                          cancel_value=multiprocessing.Value('i', 1),
                          port=WORK_QUEUE_DEFAULT_PORT,
                          wq_log_dir=None,
                          project_password=None,
                          project_password_file=None,
                          project_name=None):
    logger.debug("Starting WorkQueue Submit/Wait Process")

    # Enable debugging flags and create logging file
    if wq_log_dir is not None:
        logger.debug("Setting debugging flags and creating logging file")
        wq_debug_log = os.path.join(wq_log_dir, "debug_log")
        cctools_debug_flags_set("all")
        cctools_debug_config_file(wq_debug_log)

    # Create WorkQueue queue object
    logger.debug("Creating WorkQueue Object")
    try:
        logger.debug("Listening on port {}".format(port))
        q = WorkQueue(port)
    except Exception as e:
        logger.error("Unable to create WorkQueue object: {}".format(e))
        raise e

    # Specify WorkQueue queue attributes
    if project_name:
        q.specify_name(project_name)
    if project_password:
        q.specify_password(project_password)
    elif project_password_file:
        q.specify_password_file(project_password_file)

    # Only write logs when the wq_log_dir is specified, which it most likely will be
    if wq_log_dir is not None:
        wq_master_log = os.path.join(wq_log_dir, "master_log")
        wq_trans_log = os.path.join(wq_log_dir, "transaction_log")
        if full:
            wq_resource_log = os.path.join(wq_log_dir, "resource_logs")
            q.enable_monitoring_full(dirname=wq_resource_log)
        q.specify_log(wq_master_log)
        q.specify_transactions_log(wq_trans_log)

    wq_tasks = set()
    orig_ppid = os.getppid()
    continue_running = True
    while(continue_running):
        # Monitor the task queue
        ppid = os.getppid()
        if ppid != orig_ppid:
            logger.debug("new Process")
            continue_running = False
            continue

        # Submit tasks
        while task_queue.qsize() > 0:
            if cancel_value.value == 0:
                logger.debug("cancel value set to cancel")
                continue_running = False
                break

            # Obtain task from task_queue
            try:
                item = task_queue.get(timeout=1)
                logger.debug("Removing task from queue")
            except queue.Empty:
                continue
            parsl_id = item["task_id"]

            # Extract information about the task
            function_data_loc = item["data_loc"]
            function_data_loc_remote = function_data_loc.split("/")[-1]
            function_result_loc = item["result_loc"]
            function_result_loc_remote = function_result_loc.split("/")[-1]
            input_files = item["input_files"]
            output_files = item["output_files"]
            std_files = item["std_files"]

            full_script_name = workqueue_worker.__file__
            script_name = full_script_name.split("/")[-1]

            remapping_string = ""
            std_string = ""

            # Parse input file information
            logger.debug("Looking at input")
            for item in input_files:
                if item[3] == "std":
                    std_string += "mv " + item[1] + " " + item[0] + "; "
                else:
                    remapping_string += item[0] + ":" + item[1] + ","
            logger.debug(remapping_string)

            # Parse output file information
            logger.debug("Looking at output")
            for item in output_files:
                remapping_string += item[0] + ":" + item[1] + ","
            logger.debug(remapping_string)

            if len(input_files) + len(output_files) > 0:
                remapping_string = "-r " + remapping_string
                remapping_string = remapping_string[:-1]

            # Create command string
            logger.debug(launch_cmd)
            command_str = launch_cmd.format(input_file=function_data_loc_remote,
                                            output_file=function_result_loc_remote,
                                            remapping_string=remapping_string)
            command_str = std_string + command_str
            logger.debug(command_str)

            # Create WorkQueue task for the command
            logger.debug("Sending task {} with command: {}".format(parsl_id, command_str))
            try:
                t = Task(command_str)
            except Exception as e:
                logger.error("Unable to create task: {}".format(e))
                continue

            # Specify environment variables for the task
            if env is not None:
                for var in env:
                    t.specify_environment_variable(var, env[var])

            # Specify script, and data/result files for task
            t.specify_file(full_script_name, script_name, WORK_QUEUE_INPUT, cache=True)
            t.specify_file(function_data_loc, function_data_loc_remote, WORK_QUEUE_INPUT, cache=False)
            t.specify_file(function_result_loc, function_result_loc_remote, WORK_QUEUE_OUTPUT, cache=False)
            t.specify_tag(str(parsl_id))
            logger.debug("Parsl ID: {}".format(t.id))

            # Specify all input/output files for task
            for item in input_files:
                t.specify_file(item[0], item[1], WORK_QUEUE_INPUT, cache=item[2])
            for item in output_files:
                t.specify_file(item[0], item[1], WORK_QUEUE_OUTPUT, cache=item[2])
            for item in std_files:
                t.specify_file(item[0], item[1], WORK_QUEUE_OUTPUT, cache=item[2])

            # Submit the task to the WorkQueue object
            logger.debug("Submitting task {} to WorkQueue".format(parsl_id))
            try:
                wq_id = q.submit(t)
                wq_tasks.add(wq_id)
            except Exception as e:
                logger.error("Unable to create task: {}".format(e))

                msg : Optional[Dict[str, Any]]
                msg = {"tid": parsl_id,
                       "result_received": False,
                       "reason": "Workqueue Task Start Failure",
                       "status": 1}

                collector_queue.put_nowait(msg)
                continue

            logger.debug("Task {} submitted to WorkQueue with id {}".format(parsl_id, wq_id))

        if cancel_value.value == 0:
            continue_running = False

        # If the queue is not empty wait on the WorkQueue queue for a task
        task_found = True
        if not q.empty() and continue_running:
            while task_found is True:
                if cancel_value.value == 0:
                    continue_running = False
                    task_found = False
                    continue

                # Obtain the task from the queue
                t = q.wait(1)
                if t is None:
                    task_found = False
                    continue
                else:
                    parsl_tid = t.tag
                    logger.debug("Completed WorkQueue task {}, parsl task {}".format(t.id, parsl_tid))
                    status = t.return_status
                    task_result = t.result
                    msg = None

                    # Task failure
                    if status != 0 or (task_result != WORK_QUEUE_RESULT_SUCCESS and task_result != WORK_QUEUE_RESULT_OUTPUT_MISSING):
                        logger.debug("Wrapper Script status: {}\nWorkQueue Status: {}".format(status, task_result))
                        # Wrapper script failure
                        if status != 0:
                            logger.debug("WorkQueue task {} failed with status {}".format(t.id, status))
                            reason = "Wrapper Script Failure: "
                            if status == 1:
                                reason += "problem parsing command line options"
                            elif status == 2:
                                reason += "problem loading function data"
                            elif status == 3:
                                reason += "problem remapping file names"
                            elif status == 4:
                                reason += "problem writing out function result"
                            else:
                                reason += "unable to process wrapper script failure"
                            reason += "\nTrace:\n" + t.output
                            logger.debug("WorkQueue runner script failed for task {} because {}\n".format(parsl_tid, reason))
                        # WorkQueue system failure
                        else:
                            reason = "WorkQueue System Failure: "
                            if task_result == 1:
                                reason += "missing input file"
                            elif task_result == 2:
                                reason += "unable to generate output file"
                            elif task_result == 4:
                                reason += "stdout has been truncated"
                            elif task_result == 1 << 3:
                                reason += "task terminated with a signal"
                            elif task_result == 2 << 3:
                                reason += "task used more resources than requested"
                            elif task_result == 3 << 3:
                                reason += "task ran past the specified end time"
                            elif task_result == 4 << 3:
                                reason += "result could not be classified"
                            elif task_result == 5 << 3:
                                reason += "task failed, but not a task error"
                            elif task_result == 6 << 3:
                                reason += "unable to complete after specified number of retries"
                            elif task_result == 7 << 3:
                                reason += "task ran for more than the specified time"
                            elif task_result == 8 << 3:
                                reason += "task needed more space to complete task"
                            else:
                                reason += "unable to process Work Queue system failure"

                        msg = {"tid": parsl_tid,
                               "result_received": False,
                               "reason": reason,
                               "status": status}

                        collector_queue.put_nowait(msg)

                    # Task Success
                    else:
                        # Print the output from the task
                        if see_worker_output:
                            print(t.output)

                        # Load result into result file
                        result_loc = os.path.join(data_dir, "task_" + str(parsl_tid) + "_function_result")
                        logger.debug("Looking for result in {}".format(result_loc))
                        f = open(result_loc, "rb")
                        result = pickle.load(f)
                        f.close()

                        msg = {"tid": parsl_tid,
                               "result_received": True,
                               "result": result}
                        wq_tasks.remove(t.id)

                    collector_queue.put_nowait(msg)

        if continue_running is False:
            logger.debug("Exiting WorkQueue Master Thread event loop")
            break

    # Remove all WorkQueue tasks that remain in the queue object
    for wq_task in wq_tasks:
        logger.debug("Cancelling WorkQueue Task {}".format(wq_task))
        q.cancel_by_taskid(wq_task)

    logger.debug("Exiting WorkQueue Monitoring Process")
    return 0


def WorkQueueCollectorThread(collector_queue=multiprocessing.Queue(),
                             tasks={},
                             tasks_lock=threading.Lock(),
                             cancel_value=multiprocessing.Value('i', 1),
                             submit_process=None,
                             executor=None):

    logger.debug("Starting Collector Thread")

    continue_running = True
    while continue_running:
        if cancel_value.value == 0:
            continue_running = False
            continue

        # The WorkQueue process that creates task has died
        if not submit_process.is_alive() and cancel_value.value != 0:
            raise ExecutorError(executor, "Workqueue Submit Process is not alive")

        # Get the result message from the collector_queue
        try:
            item = collector_queue.get(timeout=1)
        except queue.Empty:
            continue

        parsl_tid = item["tid"]
        received = item["result_received"]

        # Obtain the future from the tasks dictionary
        tasks_lock.acquire()
        future = tasks[parsl_tid]
        tasks_lock.release()

        # Failed task
        if received is False:
            reason = item["reason"]
            status = item["status"]
            future.set_exception(AppFailure(reason, status))
        # Successful task
        else:
            result = item["result"]
            future_update, _ = deserialize_object(result["result"])
            logger.debug("Updating Future for Parsl Task {}".format(parsl_tid))
            if result["failure"] is False:
                future.set_result(future_update)
            else:
                future.set_exception(RemoteExceptionWrapper(*future_update))

    logger.debug("Exiting Collector Thread")
    return


class WorkQueueExecutor(ParslExecutor):
    """Executor to use Workqueue batch system

        label: str
            a human readable label for the executor, unique
            with respect to other executors.
        working_dir: str
            the directory location for parsl to run the process
        managed: bool
        project_name: str
            workqueue process name
        project_password: str
            password for the work queue project
        project_password_file: str
            password file for the work queue project
        port: int
            port to connect to
        env: dict{str}
            environmental variables
        shared_fs: bool
            define if working in a shared file system or not
        init_command: str
            command to run before constructed workqueue commnad
        see_worker_output: bool
            choose whether to put worker output to standard out


    """

    def __init__(self,
                 label="WorkQueueExecutor",
                 working_dir=".",
                 managed=True,
                 project_name=None,
                 project_password=None,
                 project_password_file=None,
                 port=WORK_QUEUE_DEFAULT_PORT,
                 env=None,
                 shared_fs=False,
                 init_command="",
                 full_debug=True,
                 see_worker_output=False):
        if not _work_queue_enabled:
            raise OptionalModuleMissing(['work_queue'], "WorkQueueExecutor requires the work_queue module.")

        self.label = label
        self.managed = managed
        self.task_queue = multiprocessing.Queue()  # type: multiprocessing.Queue[Any]
        self.collector_queue = multiprocessing.Queue()  # type: multiprocessing.Queue[Any]
        self.tasks = {}  # type: Dict[Any, Any]
        self.port = port
        self.task_counter = -1
        self.scaling_enabled = False
        self.project_name = project_name
        self.project_password = project_password
        self.project_password_file = project_password_file
        self.env = env
        self.init_command = init_command
        self.shared_fs = shared_fs
        self.working_dir = working_dir
        self.used_names = {}  # type: Dict[Any, Any]
        self.shared_files = set()  # type: Set[Any]
        self.registered_files = set()  # type: Set[Any]
        self.worker_output = see_worker_output
        self.full = full_debug
        self.cancel_value = multiprocessing.Value('i', 1)

        # Resolve ambiguity when password and password_file are both specified
        if self.project_password is not None and self.project_password_file is not None:
            logger.warning("Password File and Password text specified for WorkQueue Executor, only Password Text will be used")
            self.project_password_file = None
        if self.project_password_file is not None:
            if os.path.exists(self.project_password_file) is False:
                logger.debug("Password File does not exist, no file used")
                self.project_password_file = None

        # Build foundations of the launch command
        self.launch_cmd = ("python3 workqueue_worker.py -i {input_file} -o {output_file} {remapping_string}")
        if self.shared_fs is True:
            self.launch_cmd += " --shared-fs"
        if self.init_command != "":
            self.launch_cmd = self.init_command + "; " + self.launch_cmd

    def start(self):
        self.queue_lock = threading.Lock()
        self.tasks_lock = threading.Lock()

        # Create directories for data and results
        self.function_data_dir = os.path.join(self.run_dir, "function_data")
        self.wq_log_dir = os.path.join(self.run_dir, self.label)
        logger.debug("function data directory: {}\nlog directory: {}".format(self.function_data_dir, self.wq_log_dir))
        os.mkdir(self.function_data_dir)
        os.mkdir(self.wq_log_dir)

        logger.debug("Starting WorkQueueExectutor")

        # Create a Process to perform WorkQueue submissions
        submit_process_kwargs = {"task_queue": self.task_queue,
                                 "queue_lock": self.queue_lock,
                                 "launch_cmd": self.launch_cmd,
                                 "data_dir": self.function_data_dir,
                                 "collector_queue": self.collector_queue,
                                 "see_worker_output": self.worker_output,
                                 "full": self.full,
                                 "cancel_value": self.cancel_value,
                                 "port": self.port,
                                 "wq_log_dir": self.wq_log_dir,
                                 "project_password": self.project_password,
                                 "project_password_file": self.project_password_file,
                                 "project_name": self.project_name}
        self.submit_process = multiprocessing.Process(target=WorkQueueSubmitThread,
                                                      name="submit_thread",
                                                      kwargs=submit_process_kwargs)

        # Create a process to analyze WorkQueue task completions
        collector_thread_kwargs = {"collector_queue": self.collector_queue,
                                   "tasks": self.tasks,
                                   "tasks_lock": self.tasks_lock,
                                   "cancel_value": self.cancel_value,
                                   "submit_process": self.submit_process,
                                   "executor": self}
        self.collector_thread = threading.Thread(target=WorkQueueCollectorThread,
                                                 name="wait_thread",
                                                 kwargs=collector_thread_kwargs)
        self.collector_thread.daemon = True

        # Begin both processes
        self.submit_process.start()
        self.collector_thread.start()

    def create_name_tuple(self, parsl_file_obj, in_or_out):
        # Determine new_name
        new_name = parsl_file_obj.filepath
        if parsl_file_obj.filepath not in self.used_names:
            if self.shared_fs is False:
                new_name = self.create_new_name(os.path.basename(parsl_file_obj.filepath))
                self.used_names[parsl_file_obj.filepath] = new_name
        else:
            new_name = self.used_names[parsl_file_obj.filepath]
        # Determine file_is_shared
        file_is_shared = False
        if parsl_file_obj in self.registered_files:
            file_is_shared = True
            if parsl_file_obj not in self.shared_files:
                self.shared_files.add(parsl_file_obj)
        else:
            self.registered_files.add(parsl_file_obj)
        return (parsl_file_obj.filepath, new_name, file_is_shared, in_or_out)

    def create_new_name(self, file_name):
        new_name = file_name
        index = 0
        while new_name in self.used_names:
            new_name = file_name + "-" + str(index)
            index += 1
        return new_name

    def submit(self, func, *args, **kwargs):
        """Submit.

        We haven't yet decided on what the args to this can be,
        whether it should just be func, args, kwargs or be the partially evaluated
        fn
        """
        self.task_counter += 1
        task_id = self.task_counter

        input_files = []
        output_files = []
        std_files = []  # type: List[Any]

        # Add input files from the "inputs" keyword argument
        func_inputs = kwargs.get("inputs", [])
        for inp in func_inputs:
            if isinstance(inp, File):
                input_files.append(self.create_name_tuple(inp, "in"))

        for kwarg, inp in kwargs.items():
            # Add appropriate input and output files from "stdout" and "stderr" keyword arguments
            if kwarg == "stdout" or kwarg == "stderr":
                if (isinstance(inp, tuple) and len(inp) > 1 and isinstance(inp[0], str) and isinstance(inp[1], str)) or isinstance(inp, str):
                    if isinstance(inp, tuple):
                        inp = inp[0]
                    if not os.path.exists(os.path.join(".", os.path.split(inp)[0])):
                        continue
                    # Create "std" files instead of input or output files
                    if inp in self.registered_files:
                        input_files.append((inp, os.path.basename(inp) + "-1", False, "std"))
                        output_files.append((inp, os.path.basename(inp), False, "std"))
                    else:
                        output_files.append((inp, os.path.basename(inp), False, "std"))
                        self.registered_files.add(inp)
            # Add to input file if passed-in argument is a File object
            elif isinstance(inp, File):
                input_files.append(self.create_name_tuple(inp, "in"))

        # Add to input file if passed-in argument is a File object
        for inp in args:
            if isinstance(inp, File):
                input_files.append(self.create_name_tuple(inp, "in"))

        # Add output files from the "outputs" keyword argument
        func_outputs = kwargs.get("outputs", [])
        for output in func_outputs:
            if isinstance(output, File):
                output_files.append(self.create_name_tuple(output, "out"))

        if not self.submit_process.is_alive():
            raise ExecutorError(self, "Workqueue Submit Process is not alive")

<<<<<<< HEAD
        fu = Future()  # type: Future[Any]
=======
        # Create a Future object and have it be mapped from the task ID in the tasks dictionary
        fu = Future()
>>>>>>> 91af75c2
        self.tasks_lock.acquire()
        self.tasks[str(task_id)] = fu
        self.tasks_lock.release()

        logger.debug("Creating task {} for function {} with args {}".format(task_id, func, args))

        # Pickle the result into object to pass into message buffer
        function_data_file = os.path.join(self.function_data_dir, "task_" + str(task_id) + "_function_data")
        function_result_file = os.path.join(self.function_data_dir, "task_" + str(task_id) + "_function_result")

        logger.debug("Creating Task {} with executable at: {}".format(task_id, function_data_file))
        logger.debug("Creating Task {} with result to be found at: {}".format(task_id, function_result_file))

        f = open(function_data_file, "wb")
        fn_buf = pack_apply_message(func, args, kwargs,
                                    buffer_threshold=1024 * 1024,
                                    item_threshold=1024)
        pickle.dump(fn_buf, f)
        f.close()

        # Create message to put into the message queue
        logger.debug("Placing task {} on message queue".format(task_id))
        msg = {"task_id": task_id,
               "data_loc": function_data_file,
               "result_loc": function_result_file,
               "input_files": input_files,
               "output_files": output_files,
               "std_files": std_files}
        self.task_queue.put_nowait(msg)

        return fu

    def scale_out(self, *args, **kwargs):
        """Scale out method.

        We should have the scale out method simply take resource object
        which will have the scaling methods, scale_out itself should be a coroutine, since
        scaling tasks can be slow.
        """
        pass

    def scale_in(self, count):
        """Scale in method.

        Cause the executor to reduce the number of blocks by count.

        We should have the scale in method simply take resource object
        which will have the scaling methods, scale_in itself should be a coroutine, since
        scaling tasks can be slow.
        """
        pass

    def shutdown(self, *args, **kwargs):
        """Shutdown the executor.

        This includes all attached resources such as workers and controllers.
        """
        # Set shared variable to 0 to signal shutdown
        logger.debug("Setting value to cancel")
        self.cancel_value.value = 0

        self.submit_process.join()
        self.collector_thread.join()

        return True

    def scaling_enabled(self):
        """Specify if scaling is enabled.

        The callers of ParslExecutors need to differentiate between Executors
        and Executors wrapped in a resource provider
        """
        return False

    def run_dir(self, value=None):
        """Path to the run directory.
        """
        if value is not None:
            self._run_dir = value
        return self._run_dir<|MERGE_RESOLUTION|>--- conflicted
+++ resolved
@@ -576,12 +576,8 @@
         if not self.submit_process.is_alive():
             raise ExecutorError(self, "Workqueue Submit Process is not alive")
 
-<<<<<<< HEAD
+        # Create a Future object and have it be mapped from the task ID in the tasks dictionary
         fu = Future()  # type: Future[Any]
-=======
-        # Create a Future object and have it be mapped from the task ID in the tasks dictionary
-        fu = Future()
->>>>>>> 91af75c2
         self.tasks_lock.acquire()
         self.tasks[str(task_id)] = fu
         self.tasks_lock.release()
