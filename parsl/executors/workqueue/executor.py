--- conflicted
+++ resolved
@@ -366,12 +366,9 @@
                 logger.error(message)
                 raise ExecutorError(self, message)
 
-<<<<<<< HEAD
-=======
             # this checks that either all of the required resource types are specified, or
             # that none of them are: the `required_resource_types` are not actually required,
             # but if one is specified, then they all must be.
->>>>>>> e21c1da7
             key_check = required_resource_types.intersection(keys)
             required_keys_ok = len(key_check) == 0 or key_check == required_resource_types
             if not self.autolabel and not required_keys_ok:
@@ -827,15 +824,12 @@
                 t.specify_gpus(task.gpus)
             if task.priority is not None:
                 t.specify_priority(task.priority)
-<<<<<<< HEAD
 
             if max_retries is not None:
                 logger.debug(f"Specifying max_retries {max_retries}")
                 t.specify_max_retries(max_retries)
             else:
                 logger.debug("Not specifying max_retries")
-=======
->>>>>>> e21c1da7
 
             # Specify environment variables for the task
             if env is not None:
