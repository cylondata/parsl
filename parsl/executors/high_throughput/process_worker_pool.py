#!/usr/bin/env python3

import argparse
import logging
import os
import sys
import platform
import threading
import pickle
import time
import datetime
import queue
import uuid
import zmq
import math
import json
import psutil
import multiprocessing

from typing import Any, Dict

from parsl.version import VERSION as PARSL_VERSION
from parsl.app.errors import RemoteExceptionWrapper
from parsl.executors.high_throughput.errors import WorkerLost
from parsl.executors.high_throughput.probe import probe_addresses

# MYPY: flipped this so that mpQueue gets a type Type[Queue], rather than Type[mac_safe_queue]
# This means that both imports satisfy that type annotation, as mac_safe_queue is a subclass
# of multiprocessing.Queue, but not vice-versa.
if platform.system() != 'Darwin':
    from multiprocessing import Queue as mpQueue
else:
    from parsl.executors.high_throughput.mac_safe_queue import MacSafeQueue as mpQueue

from parsl.serialize import unpack_apply_message, serialize

<<<<<<< HEAD
logger = logging.getLogger("parsl")

RESULT_TAG = 10
TASK_REQUEST_TAG = 11

=======
>>>>>>> 1020ffd9
HEARTBEAT_CODE = (2 ** 32) - 1


class Manager(object):
    """ Manager manages task execution by the workers

                |         0mq              |    Manager         |   Worker Processes
                |                          |                    |
                | <-----Request N task-----+--Count task reqs   |      Request task<--+
    Interchange | -------------------------+->Receive task batch|          |          |
                |                          |  Distribute tasks--+----> Get(block) &   |
                |                          |                    |      Execute task   |
                |                          |                    |          |          |
                | <------------------------+--Return results----+----  Post result    |
                |                          |                    |          |          |
                |                          |                    |          +----------+
                |                          |                IPC-Qeueues

    """
    def __init__(self,
                 addresses="127.0.0.1",
                 address_probe_timeout=30,
                 task_port="50097",
                 result_port="50098",
                 cores_per_worker=1,
                 mem_per_worker=None,
                 max_workers=float('inf'),
                 prefetch_capacity=0,
                 uid=None,
                 block_id=None,
                 heartbeat_threshold=120,
                 heartbeat_period=30,
                 poll_period=10,
                 cpu_affinity=False):
        """
        Parameters
        ----------
        addresses : str
             comma separated list of addresses for the interchange

        address_probe_timeout : int
             Timeout in seconds for the address probe to detect viable addresses
             to the interchange. Default : 30s

        uid : str
             string unique identifier

        block_id : str
             Block identifier that maps managers to the provider blocks they belong to.

        cores_per_worker : float
             cores to be assigned to each worker. Oversubscription is possible
             by setting cores_per_worker < 1.0. Default=1

        mem_per_worker : float
             GB of memory required per worker. If this option is specified, the node manager
             will check the available memory at startup and limit the number of workers such that
             the there's sufficient memory for each worker. If set to None, memory on node is not
             considered in the determination of workers to be launched on node by the manager.
             Default: None

        max_workers : int
             caps the maximum number of workers that can be launched.
             default: infinity

        prefetch_capacity : int
             Number of tasks that could be prefetched over available worker capacity.
             When there are a few tasks (<100) or when tasks are long running, this option should
             be set to 0 for better load balancing. Default is 0.

        heartbeat_threshold : int
             Seconds since the last message from the interchange after which the
             interchange is assumed to be un-available, and the manager initiates shutdown. Default:120s

             Number of seconds since the last message from the interchange after which the worker
             assumes that the interchange is lost and the manager shuts down. Default:120

        heartbeat_period : int
             Number of seconds after which a heartbeat message is sent to the interchange

        poll_period : int
             Timeout period used by the manager in milliseconds. Default: 10ms

        cpu_affinity : str
             Whether each worker should force its affinity to different CPUs
        """

        logger.info("Manager started")

        try:
            ix_address = probe_addresses(addresses.split(','), task_port, timeout=address_probe_timeout)
            if not ix_address:
                raise Exception("No viable address found")
            else:
                logger.info("Connection to Interchange successful on {}".format(ix_address))
                task_q_url = "tcp://{}:{}".format(ix_address, task_port)
                result_q_url = "tcp://{}:{}".format(ix_address, result_port)
                logger.info("Task url : {}".format(task_q_url))
                logger.info("Result url : {}".format(result_q_url))
        except Exception:
            logger.exception("Caught exception while trying to determine viable address to interchange")
            print("Failed to find a viable address to connect to interchange. Exiting")
            exit(5)

        self.context = zmq.Context()
        self.task_incoming = self.context.socket(zmq.DEALER)
        self.task_incoming.setsockopt(zmq.IDENTITY, uid.encode('utf-8'))
        # Linger is set to 0, so that the manager can exit even when there might be
        # messages in the pipe
        self.task_incoming.setsockopt(zmq.LINGER, 0)
        self.task_incoming.connect(task_q_url)

        self.result_outgoing = self.context.socket(zmq.DEALER)
        self.result_outgoing.setsockopt(zmq.IDENTITY, uid.encode('utf-8'))
        self.result_outgoing.setsockopt(zmq.LINGER, 0)
        self.result_outgoing.connect(result_q_url)
        logger.info("Manager connected")

        self.uid = uid
        self.block_id = block_id

        if os.environ.get('PARSL_CORES'):
            cores_on_node = int(os.environ['PARSL_CORES'])
        else:
            cores_on_node = multiprocessing.cpu_count()

        if os.environ.get('PARSL_MEMORY_GB'):
            available_mem_on_node = float(os.environ['PARSL_MEMORY_GB'])
        else:
            available_mem_on_node = round(psutil.virtual_memory().available / (2**30), 1)

        self.max_workers = max_workers
        self.prefetch_capacity = prefetch_capacity

        mem_slots = max_workers
        # Avoid a divide by 0 error.
        if mem_per_worker and mem_per_worker > 0:
            mem_slots = math.floor(available_mem_on_node / mem_per_worker)

        self.worker_count = min(max_workers,
                                mem_slots,
                                math.floor(cores_on_node / cores_per_worker))
        logger.info("Manager will spawn {} workers".format(self.worker_count))

        self.pending_task_queue = mpQueue()  # type: mpQueue[Any]
        self.pending_result_queue = mpQueue()  # type: mpQueue[Any]
        self.ready_worker_queue = mpQueue()  # type: mpQueue[Any]

        self.max_queue_size = self.prefetch_capacity + self.worker_count

        self.tasks_per_round = 1

        self.heartbeat_period = heartbeat_period
        self.heartbeat_threshold = heartbeat_threshold
        self.poll_period = poll_period
        self.cpu_affinity = cpu_affinity

    def create_reg_message(self):
        """ Creates a registration message to identify the worker to the interchange
        """
        msg = {'parsl_v': PARSL_VERSION,
               'python_v': "{}.{}.{}".format(sys.version_info.major,
                                             sys.version_info.minor,
                                             sys.version_info.micro),
               'worker_count': self.worker_count,
               'uid': self.uid,
               'block_id': self.block_id,
               'prefetch_capacity': self.prefetch_capacity,
               'max_capacity': self.worker_count + self.prefetch_capacity,
               'os': platform.system(),
               'hostname': platform.node(),
               'dir': os.getcwd(),
               'cpu_count': psutil.cpu_count(logical=False),
               'total_memory': psutil.virtual_memory().total,
               'reg_time': datetime.datetime.now().strftime("%Y-%m-%d %H:%M:%S"),
        }
        b_msg = json.dumps(msg).encode('utf-8')
        return b_msg

    def heartbeat(self):
        """ Send heartbeat to the incoming task queue
        """
        heartbeat = (HEARTBEAT_CODE).to_bytes(4, "little")
        r = self.task_incoming.send(heartbeat)
        logger.debug("Return from heartbeat: {}".format(r))

    def pull_tasks(self, kill_event):
        """ Pull tasks from the incoming tasks 0mq pipe onto the internal
        pending task queue

        Parameters:
        -----------
        kill_event : threading.Event
              Event to let the thread know when it is time to die.
        """
        logger.info("[TASK PULL THREAD] starting")
        poller = zmq.Poller()
        poller.register(self.task_incoming, zmq.POLLIN)

        # Send a registration message
        msg = self.create_reg_message()
        logger.debug("Sending registration message: {}".format(msg))
        self.task_incoming.send(msg)
        last_beat = time.time()
        last_interchange_contact = time.time()
        task_recv_counter = 0

        poll_timer = self.poll_period

        while not kill_event.is_set():
            ready_worker_count = self.ready_worker_queue.qsize()
            pending_task_count = self.pending_task_queue.qsize()

            logger.debug("[TASK_PULL_THREAD] ready workers:{}, pending tasks:{}".format(ready_worker_count,
                                                                                        pending_task_count))

            if time.time() > last_beat + self.heartbeat_period:
                self.heartbeat()
                last_beat = time.time()

            if pending_task_count < self.max_queue_size and ready_worker_count > 0:
                logger.debug("[TASK_PULL_THREAD] Requesting tasks: {}".format(ready_worker_count))
                msg = ((ready_worker_count).to_bytes(4, "little"))
                self.task_incoming.send(msg)

            socks = dict(poller.poll(timeout=poll_timer))

            if self.task_incoming in socks and socks[self.task_incoming] == zmq.POLLIN:
                poll_timer = 0
                _, pkl_msg = self.task_incoming.recv_multipart()
                tasks = pickle.loads(pkl_msg)
                last_interchange_contact = time.time()

                if tasks == 'STOP':
                    logger.critical("[TASK_PULL_THREAD] Received stop request")
                    kill_event.set()
                    break

                elif tasks == HEARTBEAT_CODE:
                    logger.debug("Got heartbeat from interchange")

                else:
                    task_recv_counter += len(tasks)
                    logger.debug("[TASK_PULL_THREAD] Got tasks: {} of {}".format([t['task_id'] for t in tasks],
                                                                                 task_recv_counter))

                    for task in tasks:
                        self.pending_task_queue.put(task)
                        # logger.debug("[TASK_PULL_THREAD] Ready tasks: {}".format(
                        #    [i['task_id'] for i in self.pending_task_queue]))

            else:
                logger.debug("[TASK_PULL_THREAD] No incoming tasks")
                # Limit poll duration to heartbeat_period
                # heartbeat_period is in s vs poll_timer in ms
                if not poll_timer:
                    poll_timer = self.poll_period
                poll_timer = min(self.heartbeat_period * 1000, poll_timer * 2)

                # Only check if no messages were received.
                if time.time() > last_interchange_contact + self.heartbeat_threshold:
                    logger.critical("[TASK_PULL_THREAD] Missing contact with interchange beyond heartbeat_threshold")
                    kill_event.set()
                    logger.critical("[TASK_PULL_THREAD] Exiting")
                    break

    def push_results(self, kill_event):
        """ Listens on the pending_result_queue and sends out results via 0mq

        Parameters:
        -----------
        kill_event : threading.Event
              Event to let the thread know when it is time to die.
        """

        logger.debug("[RESULT_PUSH_THREAD] Starting thread")

        push_poll_period = max(10, self.poll_period) / 1000    # push_poll_period must be atleast 10 ms
        logger.debug("[RESULT_PUSH_THREAD] push poll period: {}".format(push_poll_period))

        last_beat = time.time()
        items = []

        while not kill_event.is_set():

            try:
                r = self.pending_result_queue.get(block=True, timeout=push_poll_period)
                items.append(r)
            except queue.Empty:
                pass
            except Exception as e:
                logger.exception("[RESULT_PUSH_THREAD] Got an exception: {}".format(e))

            # If we have reached poll_period duration or timer has expired, we send results
            if len(items) >= self.max_queue_size or time.time() > last_beat + push_poll_period:
                last_beat = time.time()
                if items:
                    self.result_outgoing.send_multipart(items)
                    items = []

        logger.critical("[RESULT_PUSH_THREAD] Exiting")

    def worker_watchdog(self, kill_event):
        """ Listens on the pending_result_queue and sends out results via 0mq

        Parameters:
        -----------
        kill_event : threading.Event
              Event to let the thread know when it is time to die.
        """

        logger.debug("[WORKER_WATCHDOG_THREAD] Starting thread")

        while not kill_event.is_set():
            for worker_id, p in self.procs.items():
                if not p.is_alive():
                    logger.info("[WORKER_WATCHDOG_THREAD] Worker {} has died".format(worker_id))
                    try:
                        task = self._tasks_in_progress.pop(worker_id)
                        logger.info("[WORKER_WATCHDOG_THREAD] Worker {} was busy when it died".format(worker_id))
                        try:
                            raise WorkerLost(worker_id, platform.node())
                        except Exception:
                            logger.info("[WORKER_WATCHDOG_THREAD] Putting exception for task {} in the pending result queue".format(task['task_id']))
                            result_package = {'task_id': task['task_id'], 'exception': serialize(RemoteExceptionWrapper(*sys.exc_info()))}
                            pkl_package = pickle.dumps(result_package)
                            self.pending_result_queue.put(pkl_package)
                    except KeyError:
                        logger.info("[WORKER_WATCHDOG_THREAD] Worker {} was not busy when it died".format(worker_id))

                    p = multiprocessing.Process(target=worker, args=(worker_id,
                                                                     self.uid,
                                                                     self.worker_count,
                                                                     self.pending_task_queue,
                                                                     self.pending_result_queue,
                                                                     self.ready_worker_queue,
                                                                     self._tasks_in_progress,
                                                                     self.cpu_affinity
                                                                 ), name="HTEX-Worker-{}".format(worker_id))
                    self.procs[worker_id] = p
                    logger.info("[WORKER_WATCHDOG_THREAD] Worker {} has been restarted".format(worker_id))
                time.sleep(self.poll_period)

        logger.critical("[WORKER_WATCHDOG_THREAD] Exiting")

    def start(self) -> None:
        """ Start the worker processes.

        TODO: Move task receiving to a thread
        """
        start = time.time()
        self._kill_event = threading.Event()
        self._tasks_in_progress = multiprocessing.Manager().dict()  # type: Dict[Any, Any]

        self.procs = {}  # type: Dict[Any, Any]
        for worker_id in range(self.worker_count):
            p = multiprocessing.Process(target=worker, args=(worker_id,
                                                             self.uid,
                                                             self.worker_count,
                                                             self.pending_task_queue,
                                                             self.pending_result_queue,
                                                             self.ready_worker_queue,
                                                             self._tasks_in_progress,
                                                             self.cpu_affinity
                                                         ), name="HTEX-Worker-{}".format(worker_id))
            p.start()
            self.procs[worker_id] = p

        logger.debug("Manager synced with workers")

        self._task_puller_thread = threading.Thread(target=self.pull_tasks,
                                                    args=(self._kill_event,),
                                                    name="Task-Puller")
        self._result_pusher_thread = threading.Thread(target=self.push_results,
                                                      args=(self._kill_event,),
                                                      name="Result-Pusher")
        self._worker_watchdog_thread = threading.Thread(target=self.worker_watchdog,
                                                        args=(self._kill_event,),
                                                        name="worker-watchdog")
        self._task_puller_thread.start()
        self._result_pusher_thread.start()
        self._worker_watchdog_thread.start()

        logger.info("Loop start")

        # TODO : Add mechanism in this loop to stop the worker pool
        # This might need a multiprocessing event to signal back.
        self._kill_event.wait()
        logger.critical("[MAIN] Received kill event, terminating worker processes")

        self._task_puller_thread.join()
        self._result_pusher_thread.join()
        self._worker_watchdog_thread.join()
        for proc_id in self.procs:
            self.procs[proc_id].terminate()
            logger.critical("Terminating worker {}: is_alive()={}".format(self.procs[proc_id],
                                                                          self.procs[proc_id].is_alive()))
            self.procs[proc_id].join()
            logger.debug("Worker {} joined successfully".format(self.procs[proc_id]))

        self.task_incoming.close()
        self.result_outgoing.close()
        self.context.term()
        delta = time.time() - start
        logger.info("process_worker_pool ran for {} seconds".format(delta))
        return


def execute_task(bufs):
    """Deserialize the buffer and execute the task.

    Returns the result or throws exception.
    """
    user_ns = locals()
    user_ns.update({'__builtins__': __builtins__})

    f, args, kwargs = unpack_apply_message(bufs, user_ns, copy=False)

    # We might need to look into callability of the function from itself
    # since we change it's name in the new namespace
    prefix = "parsl_"
    fname = prefix + "f"
    argname = prefix + "args"
    kwargname = prefix + "kwargs"
    resultname = prefix + "result"

    user_ns.update({fname: f,
                    argname: args,
                    kwargname: kwargs,
                    resultname: resultname})

    code = "{0} = {1}(*{2}, **{3})".format(resultname, fname,
                                           argname, kwargname)
    try:
        # logger.debug("[RUNNER] Executing: {0}".format(code))
        exec(code, user_ns, user_ns)

    except Exception as e:
        logger.warning("Caught exception; will raise it: {}".format(e), exc_info=True)
        raise e

    else:
        # logger.debug("[RUNNER] Result: {0}".format(user_ns.get(resultname)))
        return user_ns.get(resultname)


def worker(worker_id, pool_id, pool_size, task_queue, result_queue, worker_queue, tasks_in_progress, cpu_affinity) -> None:
    """

    Put request token into queue
    Get task from task_queue
    Pop request from queue
    Put result into result_queue
    """
    start_file_logger('{}/block-{}/{}/worker_{}.log'.format(args.logdir, args.block_id, pool_id, worker_id),
                      worker_id,
                      name="worker_log",
                      level=logging.DEBUG if args.debug else logging.INFO)

    # Store worker ID as an environment variable
    os.environ['PARSL_WORKER_RANK'] = str(worker_id)
    os.environ['PARSL_WORKER_COUNT'] = str(pool_size)
    os.environ['PARSL_WORKER_POOL_ID'] = str(pool_id)

    # Sync worker with master
    logger.info('Worker {} started'.format(worker_id))
    if args.debug:
        logger.debug("Debug logging enabled")

    # If desired, set process affinity
    if cpu_affinity != "none":
        # Count the number of cores per worker
        avail_cores = sorted(os.sched_getaffinity(0))  # Get the available processors
        cores_per_worker = len(avail_cores) // pool_size
        assert cores_per_worker > 0, "Affinity does not work if there are more workers than cores"

        # Determine this worker's cores
        if cpu_affinity == "block":
            my_cores = avail_cores[cores_per_worker * worker_id:cores_per_worker * (worker_id + 1)]
        elif cpu_affinity == "alternating":
            my_cores = avail_cores[worker_id::pool_size]
        else:
            raise ValueError("Affinity strategy {} is not supported".format(cpu_affinity))

        # Set the affinity for this worker
        os.sched_setaffinity(0, my_cores)
        logger.info("Set worker CPU affinity to {}".format(my_cores))

    while True:
        worker_queue.put(worker_id)

        # The worker will receive {'task_id':<tid>, 'buffer':<buf>}
        req = task_queue.get()
        tasks_in_progress[worker_id] = req
        tid = req['task_id']
        logger.info("Received task {}".format(tid))

        try:
            worker_queue.get()
        except queue.Empty:
            logger.warning("Worker ID: {} failed to remove itself from ready_worker_queue".format(worker_id))
            pass

        try:
            result = execute_task(req['buffer'])
            serialized_result = serialize(result, buffer_threshold=int(1e6))
        except Exception as e:
            logger.info('Caught an exception: {}'.format(e))
            result_package = {'task_id': tid, 'exception': serialize(RemoteExceptionWrapper(*sys.exc_info()))}
        else:
            result_package = {'task_id': tid, 'result': serialized_result}
            # logger.debug("Result: {}".format(result))

        logger.info("Completed task {}".format(tid))
        try:
            pkl_package = pickle.dumps(result_package)
        except Exception:
            logger.exception("Caught exception while trying to pickle the result package")
            pkl_package = pickle.dumps({'task_id': tid,
                                        'exception': serialize(RemoteExceptionWrapper(*sys.exc_info()))
            })

        result_queue.put(pkl_package)
        tasks_in_progress.pop(worker_id)


def start_file_logger(filename, rank, name='parsl', level=logging.DEBUG, format_string=None):
    """Add a stream log handler.

    Args:
        - filename (string): Name of the file to write logs to
        - name (string): Logger name
        - level (logging.LEVEL): Set the logging level.
        - format_string (string): Set the format string

    Returns:
       -  None
    """
    if format_string is None:
        format_string = "%(asctime)s.%(msecs)03d %(name)s:%(lineno)d Rank:{0} [%(levelname)s]  %(message)s".format(rank)

    logger.setLevel(logging.DEBUG)
    handler = logging.FileHandler(filename)
    handler.setLevel(level)
    formatter = logging.Formatter(format_string, datefmt='%Y-%m-%d %H:%M:%S')
    handler.setFormatter(formatter)
    logger.addHandler(handler)


if __name__ == "__main__":

    parser = argparse.ArgumentParser()
    parser.add_argument("-d", "--debug", action='store_true',
                        help="Count of apps to launch")
    parser.add_argument("-a", "--addresses", default='',
                        help="Comma separated list of addresses at which the interchange could be reached")
    parser.add_argument("-l", "--logdir", default="process_worker_pool_logs",
                        help="Process worker pool log directory")
    parser.add_argument("-u", "--uid", default=str(uuid.uuid4()).split('-')[-1],
                        help="Unique identifier string for Manager")
    parser.add_argument("-b", "--block_id", default=None,
                        help="Block identifier for Manager")
    parser.add_argument("-c", "--cores_per_worker", default="1.0",
                        help="Number of cores assigned to each worker process. Default=1.0")
    parser.add_argument("-m", "--mem_per_worker", default=0,
                        help="GB of memory assigned to each worker process. Default=0, no assignment")
    parser.add_argument("-t", "--task_port", required=True,
                        help="REQUIRED: Task port for receiving tasks from the interchange")
    parser.add_argument("--max_workers", default=float('inf'),
                        help="Caps the maximum workers that can be launched, default:infinity")
    parser.add_argument("-p", "--prefetch_capacity", default=0,
                        help="Number of tasks that can be prefetched to the manager. Default is 0.")
    parser.add_argument("--hb_period", default=30,
                        help="Heartbeat period in seconds. Uses manager default unless set")
    parser.add_argument("--hb_threshold", default=120,
                        help="Heartbeat threshold in seconds. Uses manager default unless set")
    parser.add_argument("--address_probe_timeout", default=30,
                        help="Timeout to probe for viable address to interchange. Default: 30s")
    parser.add_argument("--poll", default=10,
                        help="Poll period used in milliseconds")
    parser.add_argument("-r", "--result_port", required=True,
                        help="REQUIRED: Result port for posting results to the interchange")
    parser.add_argument("--cpu-affinity", type=str, choices=["none", "block", "alternating"],
                        help="Whether/how workers should control CPU affinity.")

    args = parser.parse_args()

    os.makedirs(os.path.join(args.logdir, "block-{}".format(args.block_id), args.uid), exist_ok=True)

    try:
        start_file_logger('{}/block-{}/{}/manager.log'.format(args.logdir, args.block_id, args.uid),
                          0,
                          level=logging.DEBUG if args.debug is True else logging.INFO)

        logger.info("Python version: {}".format(sys.version))
        logger.info("Debug logging: {}".format(args.debug))
        logger.info("Log dir: {}".format(args.logdir))
        logger.info("Manager ID: {}".format(args.uid))
        logger.info("Block ID: {}".format(args.block_id))
        logger.info("cores_per_worker: {}".format(args.cores_per_worker))
        logger.info("mem_per_worker: {}".format(args.mem_per_worker))
        logger.info("task_port: {}".format(args.task_port))
        logger.info("result_port: {}".format(args.result_port))
        logger.info("addresses: {}".format(args.addresses))
        logger.info("max_workers: {}".format(args.max_workers))
        logger.info("poll_period: {}".format(args.poll))
        logger.info("address_probe_timeout: {}".format(args.address_probe_timeout))
        logger.info("Prefetch capacity: {}".format(args.prefetch_capacity))
        logger.info("Heartbeat threshold: {}".format(args.hb_threshold))
        logger.info("Heartbeat period: {}".format(args.hb_period))
        logger.info("CPU affinity: {}".format(args.cpu_affinity))

        manager = Manager(task_port=args.task_port,
                          result_port=args.result_port,
                          addresses=args.addresses,
                          address_probe_timeout=int(args.address_probe_timeout),
                          uid=args.uid,
                          block_id=args.block_id,
                          cores_per_worker=float(args.cores_per_worker),
                          mem_per_worker=None if args.mem_per_worker == 'None' else float(args.mem_per_worker),
                          max_workers=args.max_workers if args.max_workers == float('inf') else int(args.max_workers),
                          prefetch_capacity=int(args.prefetch_capacity),
                          heartbeat_threshold=int(args.hb_threshold),
                          heartbeat_period=int(args.hb_period),
                          poll_period=int(args.poll),
                          cpu_affinity=args.cpu_affinity)
        manager.start()

    except Exception:
        logger.critical("Process worker pool exiting with an exception", exc_info=True)
        raise
    else:
        logger.info("Process worker pool exiting normally")
        print("Process worker pool exiting normally")<|MERGE_RESOLUTION|>--- conflicted
+++ resolved
@@ -34,14 +34,8 @@
 
 from parsl.serialize import unpack_apply_message, serialize
 
-<<<<<<< HEAD
 logger = logging.getLogger("parsl")
 
-RESULT_TAG = 10
-TASK_REQUEST_TAG = 11
-
-=======
->>>>>>> 1020ffd9
 HEARTBEAT_CODE = (2 ** 32) - 1
 
 
