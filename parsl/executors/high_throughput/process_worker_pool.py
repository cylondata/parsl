#!/usr/bin/env python3

import argparse
import logging
import os
import sys
import platform
# import random
import threading
import pickle
import time
import datetime
import queue
import uuid
import zmq
import math
import json
import psutil
import multiprocessing

from typing import Any, Dict, Type

from parsl.version import VERSION as PARSL_VERSION
from parsl.app.errors import RemoteExceptionWrapper
from parsl.executors.high_throughput.errors import WorkerLost
from parsl.executors.high_throughput.probe import probe_addresses

mpQueue: Type

if platform.system() == 'Darwin':
    from parsl.executors.high_throughput.mac_safe_queue import MacSafeQueue as mpQueue
else:
    from multiprocessing import Queue as mpQueue

from parsl.serialize import unpack_apply_message, serialize

logger = logging.getLogger("parsl")

RESULT_TAG = 10
TASK_REQUEST_TAG = 11

HEARTBEAT_CODE = (2 ** 32) - 1


class Manager(object):
    """ Manager manages task execution by the workers

                |         0mq              |    Manager         |   Worker Processes
                |                          |                    |
                | <-----Request N task-----+--Count task reqs   |      Request task<--+
    Interchange | -------------------------+->Receive task batch|          |          |
                |                          |  Distribute tasks--+----> Get(block) &   |
                |                          |                    |      Execute task   |
                |                          |                    |          |          |
                | <------------------------+--Return results----+----  Post result    |
                |                          |                    |          |          |
                |                          |                    |          +----------+
                |                          |                IPC-Qeueues

    """
    def __init__(self,
                 addresses="127.0.0.1",
                 address_probe_timeout=30,
                 task_port="50097",
                 result_port="50098",
                 cores_per_worker=1,
                 mem_per_worker=None,
                 max_workers=float('inf'),
                 prefetch_capacity=0,
                 uid=None,
                 block_id=None,
                 heartbeat_threshold=120,
                 heartbeat_period=30,
                 poll_period=10,
                 cpu_affinity=False):
        """
        Parameters
        ----------
        addresses : str
             comma separated list of addresses for the interchange

        address_probe_timeout : int
             Timeout in seconds for the address probe to detect viable addresses
             to the interchange. Default : 30s

        uid : str
             string unique identifier

        block_id : str
             Block identifier that maps managers to the provider blocks they belong to.

        cores_per_worker : float
             cores to be assigned to each worker. Oversubscription is possible
             by setting cores_per_worker < 1.0. Default=1

        mem_per_worker : float
             GB of memory required per worker. If this option is specified, the node manager
             will check the available memory at startup and limit the number of workers such that
             the there's sufficient memory for each worker. If set to None, memory on node is not
             considered in the determination of workers to be launched on node by the manager.
             Default: None

        max_workers : int
             caps the maximum number of workers that can be launched.
             default: infinity

        prefetch_capacity : int
             Number of tasks that could be prefetched over available worker capacity.
             When there are a few tasks (<100) or when tasks are long running, this option should
             be set to 0 for better load balancing. Default is 0.

        heartbeat_threshold : int
             Seconds since the last message from the interchange after which the
             interchange is assumed to be un-available, and the manager initiates shutdown. Default:120s

             Number of seconds since the last message from the interchange after which the worker
             assumes that the interchange is lost and the manager shuts down. Default:120

        heartbeat_period : int
             Number of seconds after which a heartbeat message is sent to the interchange

        poll_period : int
             Timeout period used by the manager in milliseconds. Default: 10ms

        cpu_affinity : str
             Whether each worker should force its affinity to different CPUs
        """

        logger.info("Manager started")

        try:
            ix_address = probe_addresses(addresses.split(','), task_port, timeout=address_probe_timeout)
            if not ix_address:
                raise Exception("No viable address found")
            else:
                logger.info("Connection to Interchange successful on {}".format(ix_address))
                task_q_url = "tcp://{}:{}".format(ix_address, task_port)
                result_q_url = "tcp://{}:{}".format(ix_address, result_port)
                logger.info("Task url : {}".format(task_q_url))
                logger.info("Result url : {}".format(result_q_url))
        except Exception:
            logger.exception("Caught exception while trying to determine viable address to interchange")
            print("Failed to find a viable address to connect to interchange. Exiting")
            exit(5)

        self.context = zmq.Context()
        self.task_incoming = self.context.socket(zmq.DEALER)
        self.task_incoming.setsockopt(zmq.IDENTITY, uid.encode('utf-8'))
        # Linger is set to 0, so that the manager can exit even when there might be
        # messages in the pipe
        self.task_incoming.setsockopt(zmq.LINGER, 0)
        self.task_incoming.connect(task_q_url)

        self.result_outgoing = self.context.socket(zmq.DEALER)
        self.result_outgoing.setsockopt(zmq.IDENTITY, uid.encode('utf-8'))
        self.result_outgoing.setsockopt(zmq.LINGER, 0)
        self.result_outgoing.connect(result_q_url)
        logger.info("Manager connected")

        self.uid = uid
        self.block_id = block_id

        if os.environ.get('PARSL_CORES'):
            cores_on_node = int(os.environ['PARSL_CORES'])
        else:
            cores_on_node = multiprocessing.cpu_count()

        if os.environ.get('PARSL_MEMORY_GB'):
            available_mem_on_node = float(os.environ['PARSL_MEMORY_GB'])
        else:
            available_mem_on_node = round(psutil.virtual_memory().available / (2**30), 1)

        self.max_workers = max_workers
        self.prefetch_capacity = prefetch_capacity

        mem_slots = max_workers
        # Avoid a divide by 0 error.
        if mem_per_worker and mem_per_worker > 0:
            mem_slots = math.floor(available_mem_on_node / mem_per_worker)

        self.worker_count = min(max_workers,
                                mem_slots,
                                math.floor(cores_on_node / cores_per_worker))
        logger.info("Manager will spawn {} workers".format(self.worker_count))

        self.pending_task_queue = mpQueue()
        self.pending_result_queue = mpQueue()
        self.ready_worker_queue = mpQueue()

        self.max_queue_size = self.prefetch_capacity + self.worker_count

        self.tasks_per_round = 1

        self.heartbeat_period = heartbeat_period
        self.heartbeat_threshold = heartbeat_threshold
        self.poll_period = poll_period
        self.cpu_affinity = cpu_affinity

    def create_reg_message(self):
        """ Creates a registration message to identify the worker to the interchange
        """
        msg = {'parsl_v': PARSL_VERSION,
               'python_v': "{}.{}.{}".format(sys.version_info.major,
                                             sys.version_info.minor,
                                             sys.version_info.micro),
               'worker_count': self.worker_count,
               'block_id': self.block_id,
               'prefetch_capacity': self.prefetch_capacity,
               'max_capacity': self.worker_count + self.prefetch_capacity,
               'os': platform.system(),
               'hostname': platform.node(),
               'dir': os.getcwd(),
               'cpu_count': psutil.cpu_count(logical=False),
               'total_memory': psutil.virtual_memory().total,
               'reg_time': datetime.datetime.now().strftime("%Y-%m-%d %H:%M:%S"),
        }
        b_msg = json.dumps(msg).encode('utf-8')
        return b_msg

    def heartbeat(self):
        """ Send heartbeat to the incoming task queue
        """
        heartbeat = (HEARTBEAT_CODE).to_bytes(4, "little")
        r = self.task_incoming.send(heartbeat)
        logger.debug("Return from heartbeat: {}".format(r))

    def pull_tasks(self, kill_event):
        """ Pull tasks from the incoming tasks 0mq pipe onto the internal
        pending task queue

        Parameters:
        -----------
        kill_event : threading.Event
              Event to let the thread know when it is time to die.
        """
        logger.info("[TASK PULL THREAD] starting")
        poller = zmq.Poller()
        poller.register(self.task_incoming, zmq.POLLIN)

        # Send a registration message
        msg = self.create_reg_message()
        logger.debug("Sending registration message: {}".format(msg))
        self.task_incoming.send(msg)
        last_beat = time.time()
        last_interchange_contact = time.time()
        task_recv_counter = 0

        poll_timer = self.poll_period

        while not kill_event.is_set():
            ready_worker_count = self.ready_worker_queue.qsize()
            pending_task_count = self.pending_task_queue.qsize()

            logger.debug("[TASK_PULL_THREAD] ready workers:{}, pending tasks:{}".format(ready_worker_count,
                                                                                        pending_task_count))

            if time.time() > last_beat + self.heartbeat_period:
                self.heartbeat()
                last_beat = time.time()

            if pending_task_count < self.max_queue_size and ready_worker_count > 0:
                logger.debug("[TASK_PULL_THREAD] Requesting tasks: {}".format(ready_worker_count))
                msg = ((ready_worker_count).to_bytes(4, "little"))
                self.task_incoming.send(msg)

            socks = dict(poller.poll(timeout=poll_timer))

            if self.task_incoming in socks and socks[self.task_incoming] == zmq.POLLIN:
                poll_timer = 0
                _, pkl_msg = self.task_incoming.recv_multipart()
                tasks = pickle.loads(pkl_msg)
                last_interchange_contact = time.time()

                if tasks == 'STOP':
                    logger.critical("[TASK_PULL_THREAD] Received stop request")
                    kill_event.set()
                    break

                elif tasks == HEARTBEAT_CODE:
                    logger.debug("Got heartbeat from interchange")

                else:
                    task_recv_counter += len(tasks)
                    logger.debug("[TASK_PULL_THREAD] Got tasks: {} of {}".format([t['task_id'] for t in tasks],
                                                                                 task_recv_counter))

                    for task in tasks:
                        self.pending_task_queue.put(task)
                        # logger.debug("[TASK_PULL_THREAD] Ready tasks: {}".format(
                        #    [i['task_id'] for i in self.pending_task_queue]))

            else:
                logger.debug("[TASK_PULL_THREAD] No incoming tasks")
                # Limit poll duration to heartbeat_period
                # heartbeat_period is in s vs poll_timer in ms
                if not poll_timer:
                    poll_timer = self.poll_period
                poll_timer = min(self.heartbeat_period * 1000, poll_timer * 2)

                # Only check if no messages were received.
                if time.time() > last_interchange_contact + self.heartbeat_threshold:
                    logger.critical("[TASK_PULL_THREAD] Missing contact with interchange beyond heartbeat_threshold")
                    kill_event.set()
                    logger.critical("[TASK_PULL_THREAD] Exiting")
                    break

    def push_results(self, kill_event):
        """ Listens on the pending_result_queue and sends out results via 0mq

        Parameters:
        -----------
        kill_event : threading.Event
              Event to let the thread know when it is time to die.
        """

        logger.debug("[RESULT_PUSH_THREAD] Starting thread")

        push_poll_period = max(10, self.poll_period) / 1000    # push_poll_period must be atleast 10 ms
        logger.debug("[RESULT_PUSH_THREAD] push poll period: {}".format(push_poll_period))

        last_beat = time.time()
        items = []

        while not kill_event.is_set():

            try:
                r = self.pending_result_queue.get(block=True, timeout=push_poll_period)
                items.append(r)
            except queue.Empty:
                pass
            except Exception as e:
                logger.exception("[RESULT_PUSH_THREAD] Got an exception: {}".format(e))

            # If we have reached poll_period duration or timer has expired, we send results
            if len(items) >= self.max_queue_size or time.time() > last_beat + push_poll_period:
                last_beat = time.time()
                if items:
                    self.result_outgoing.send_multipart(items)
                    items = []

        logger.critical("[RESULT_PUSH_THREAD] Exiting")

    def worker_watchdog(self, kill_event):
        """ Listens on the pending_result_queue and sends out results via 0mq

        Parameters:
        -----------
        kill_event : threading.Event
              Event to let the thread know when it is time to die.
        """

        logger.debug("[WORKER_WATCHDOG_THREAD] Starting thread")

        while not kill_event.is_set():
            for worker_id, p in self.procs.items():
                if not p.is_alive():
                    logger.info("[WORKER_WATCHDOG_THREAD] Worker {} has died".format(worker_id))
                    try:
                        task = self._tasks_in_progress.pop(worker_id)
                        logger.info("[WORKER_WATCHDOG_THREAD] Worker {} was busy when it died".format(worker_id))
                        try:
                            raise WorkerLost(worker_id, platform.node())
                        except Exception:
                            logger.info("[WORKER_WATCHDOG_THREAD] Putting exception for task {} in the pending result queue".format(task['task_id']))
                            result_package = {'task_id': task['task_id'], 'exception': serialize(RemoteExceptionWrapper(*sys.exc_info()))}
                            pkl_package = pickle.dumps(result_package)
                            self.pending_result_queue.put(pkl_package)
                    except KeyError:
                        logger.info("[WORKER_WATCHDOG_THREAD] Worker {} was not busy when it died".format(worker_id))

                    p = multiprocessing.Process(target=worker, args=(worker_id,
                                                                     self.uid,
                                                                     self.worker_count,
                                                                     self.pending_task_queue,
                                                                     self.pending_result_queue,
                                                                     self.ready_worker_queue,
                                                                     self._tasks_in_progress,
                                                                     self.cpu_affinity
                                                                 ), name="HTEX-Worker-{}".format(worker_id))
                    self.procs[worker_id] = p
                    logger.info("[WORKER_WATCHDOG_THREAD] Worker {} has been restarted".format(worker_id))
                time.sleep(self.poll_period)

        logger.critical("[WORKER_WATCHDOG_THREAD] Exiting")

    def start(self) -> None:
        """ Start the worker processes.

        TODO: Move task receiving to a thread
        """
        start = time.time()
        self._kill_event = threading.Event()
        self._tasks_in_progress = multiprocessing.Manager().dict()  # type: Dict[Any, Any]

        self.procs = {}  # type: Dict[Any, Any]
        for worker_id in range(self.worker_count):
            p = multiprocessing.Process(target=worker, args=(worker_id,
                                                             self.uid,
                                                             self.worker_count,
                                                             self.pending_task_queue,
                                                             self.pending_result_queue,
                                                             self.ready_worker_queue,
                                                             self._tasks_in_progress,
                                                             self.cpu_affinity
                                                         ), name="HTEX-Worker-{}".format(worker_id))
            p.start()
            self.procs[worker_id] = p

        logger.debug("Manager synced with workers")

        self._task_puller_thread = threading.Thread(target=self.pull_tasks,
                                                    args=(self._kill_event,),
                                                    name="Task-Puller")
        self._result_pusher_thread = threading.Thread(target=self.push_results,
                                                      args=(self._kill_event,),
                                                      name="Result-Pusher")
        self._worker_watchdog_thread = threading.Thread(target=self.worker_watchdog,
                                                        args=(self._kill_event,),
                                                        name="worker-watchdog")
        self._task_puller_thread.start()
        self._result_pusher_thread.start()
        self._worker_watchdog_thread.start()

        logger.info("Loop start")

        # TODO : Add mechanism in this loop to stop the worker pool
        # This might need a multiprocessing event to signal back.
        self._kill_event.wait()
        logger.critical("[MAIN] Received kill event, terminating worker processes")

        self._task_puller_thread.join()
        self._result_pusher_thread.join()
        self._worker_watchdog_thread.join()
        for proc_id in self.procs:
            self.procs[proc_id].terminate()
            logger.critical("Terminating worker {}:{}".format(self.procs[proc_id],
                                                              self.procs[proc_id].is_alive()))
            self.procs[proc_id].join()
            logger.debug("Worker:{} joined successfully".format(self.procs[proc_id]))

        self.task_incoming.close()
        self.result_outgoing.close()
        self.context.term()
        delta = time.time() - start
        logger.info("process_worker_pool ran for {} seconds".format(delta))
        return


def execute_task(bufs):
    """Deserialize the buffer and execute the task.

    Returns the result or throws exception.
    """
    user_ns = locals()
    user_ns.update({'__builtins__': __builtins__})

    f, args, kwargs = unpack_apply_message(bufs, user_ns, copy=False)

    # We might need to look into callability of the function from itself
    # since we change it's name in the new namespace
    prefix = "parsl_"
    fname = prefix + "f"
    argname = prefix + "args"
    kwargname = prefix + "kwargs"
    resultname = prefix + "result"

    user_ns.update({fname: f,
                    argname: args,
                    kwargname: kwargs,
                    resultname: resultname})

    code = "{0} = {1}(*{2}, **{3})".format(resultname, fname,
                                           argname, kwargname)
    try:
        # logger.debug("[RUNNER] Executing: {0}".format(code))
        exec(code, user_ns, user_ns)

    except Exception as e:
        logger.warning("Caught exception; will raise it: {}".format(e), exc_info=True)
        raise e

    else:
        # logger.debug("[RUNNER] Result: {0}".format(user_ns.get(resultname)))
        return user_ns.get(resultname)


<<<<<<< HEAD
def worker(worker_id, pool_id, pool_size, task_queue, result_queue, worker_queue, tasks_in_progress) -> None:
=======
def worker(worker_id, pool_id, pool_size, task_queue, result_queue, worker_queue, tasks_in_progress, cpu_affinity):
>>>>>>> b951ccc2
    """

    Put request token into queue
    Get task from task_queue
    Pop request from queue
    Put result into result_queue
    """
    start_file_logger('{}/block-{}/{}/worker_{}.log'.format(args.logdir, args.block_id, pool_id, worker_id),
                      worker_id,
                      name="worker_log",
                      level=logging.DEBUG if args.debug else logging.INFO)

    # Store worker ID as an environment variable
    os.environ['PARSL_WORKER_RANK'] = str(worker_id)
    os.environ['PARSL_WORKER_COUNT'] = str(pool_size)
    os.environ['PARSL_WORKER_POOL_ID'] = str(pool_id)

    # Sync worker with master
    logger.info('Worker {} started'.format(worker_id))
    if args.debug:
        logger.debug("Debug logging enabled")

    # If desired, set process affinity
    if cpu_affinity != "none":
        # Count the number of cores per worker
        avail_cores = sorted(os.sched_getaffinity(0))  # Get the available processors
        cores_per_worker = len(avail_cores) // pool_size
        assert cores_per_worker > 0, "Affinity does not work if there are more workers than cores"

        # Determine this worker's cores
        if cpu_affinity == "block":
            my_cores = avail_cores[cores_per_worker * worker_id:cores_per_worker * (worker_id + 1)]
        elif cpu_affinity == "alternating":
            my_cores = avail_cores[worker_id::pool_size]
        else:
            raise ValueError("Affinity strategy {} is not supported".format(cpu_affinity))

        # Set the affinity for this worker
        os.sched_setaffinity(0, my_cores)
        logger.info("Set worker CPU affinity to {}".format(my_cores))

    while True:
        worker_queue.put(worker_id)

        # The worker will receive {'task_id':<tid>, 'buffer':<buf>}
        req = task_queue.get()
        tasks_in_progress[worker_id] = req
        tid = req['task_id']
        logger.info("Received task {}".format(tid))

        try:
            worker_queue.get()
        except queue.Empty:
            logger.warning("Worker ID: {} failed to remove itself from ready_worker_queue".format(worker_id))
            pass

        try:
            result = execute_task(req['buffer'])
            serialized_result = serialize(result, buffer_threshold=int(1e6))
        except Exception as e:
            logger.info('Caught an exception: {}'.format(e))
            result_package = {'task_id': tid, 'exception': serialize(RemoteExceptionWrapper(*sys.exc_info()))}
        else:
            result_package = {'task_id': tid, 'result': serialized_result}
            # logger.debug("Result: {}".format(result))

        logger.info("Completed task {}".format(tid))
        try:
            pkl_package = pickle.dumps(result_package)
        except Exception:
            logger.exception("Caught exception while trying to pickle the result package")
            pkl_package = pickle.dumps({'task_id': tid,
                                        'exception': serialize(RemoteExceptionWrapper(*sys.exc_info()))
            })

        result_queue.put(pkl_package)
        tasks_in_progress.pop(worker_id)


def start_file_logger(filename, rank, name='parsl', level=logging.DEBUG, format_string=None):
    """Add a stream log handler.

    Args:
        - filename (string): Name of the file to write logs to
        - name (string): Logger name
        - level (logging.LEVEL): Set the logging level.
        - format_string (string): Set the format string

    Returns:
       -  None
    """
    if format_string is None:
        format_string = "%(asctime)s.%(msecs)03d %(name)s:%(lineno)d Rank:{0} [%(levelname)s]  %(message)s".format(rank)

    logger.setLevel(logging.DEBUG)
    handler = logging.FileHandler(filename)
    handler.setLevel(level)
    formatter = logging.Formatter(format_string, datefmt='%Y-%m-%d %H:%M:%S')
    handler.setFormatter(formatter)
    logger.addHandler(handler)


if __name__ == "__main__":

    parser = argparse.ArgumentParser()
    parser.add_argument("-d", "--debug", action='store_true',
                        help="Count of apps to launch")
    parser.add_argument("-a", "--addresses", default='',
                        help="Comma separated list of addresses at which the interchange could be reached")
    parser.add_argument("-l", "--logdir", default="process_worker_pool_logs",
                        help="Process worker pool log directory")
    parser.add_argument("-u", "--uid", default=str(uuid.uuid4()).split('-')[-1],
                        help="Unique identifier string for Manager")
    parser.add_argument("-b", "--block_id", default=None,
                        help="Block identifier for Manager")
    parser.add_argument("-c", "--cores_per_worker", default="1.0",
                        help="Number of cores assigned to each worker process. Default=1.0")
    parser.add_argument("-m", "--mem_per_worker", default=0,
                        help="GB of memory assigned to each worker process. Default=0, no assignment")
    parser.add_argument("-t", "--task_port", required=True,
                        help="REQUIRED: Task port for receiving tasks from the interchange")
    parser.add_argument("--max_workers", default=float('inf'),
                        help="Caps the maximum workers that can be launched, default:infinity")
    parser.add_argument("-p", "--prefetch_capacity", default=0,
                        help="Number of tasks that can be prefetched to the manager. Default is 0.")
    parser.add_argument("--hb_period", default=30,
                        help="Heartbeat period in seconds. Uses manager default unless set")
    parser.add_argument("--hb_threshold", default=120,
                        help="Heartbeat threshold in seconds. Uses manager default unless set")
    parser.add_argument("--address_probe_timeout", default=30,
                        help="Timeout to probe for viable address to interchange. Default: 30s")
    parser.add_argument("--poll", default=10,
                        help="Poll period used in milliseconds")
    parser.add_argument("-r", "--result_port", required=True,
                        help="REQUIRED: Result port for posting results to the interchange")
    parser.add_argument("--cpu-affinity", type=str, choices=["none", "block", "alternating"],
                        help="Whether/how workers should control CPU affinity.")

    args = parser.parse_args()

    os.makedirs(os.path.join(args.logdir, "block-{}".format(args.block_id), args.uid), exist_ok=True)

    try:
        start_file_logger('{}/block-{}/{}/manager.log'.format(args.logdir, args.block_id, args.uid),
                          0,
                          level=logging.DEBUG if args.debug is True else logging.INFO)

        logger.info("Python version: {}".format(sys.version))
        logger.info("Debug logging: {}".format(args.debug))
        logger.info("Log dir: {}".format(args.logdir))
        logger.info("Manager ID: {}".format(args.uid))
        logger.info("Block ID: {}".format(args.block_id))
        logger.info("cores_per_worker: {}".format(args.cores_per_worker))
        logger.info("mem_per_worker: {}".format(args.mem_per_worker))
        logger.info("task_port: {}".format(args.task_port))
        logger.info("result_port: {}".format(args.result_port))
        logger.info("addresses: {}".format(args.addresses))
        logger.info("max_workers: {}".format(args.max_workers))
        logger.info("poll_period: {}".format(args.poll))
        logger.info("address_probe_timeout: {}".format(args.address_probe_timeout))
        logger.info("Prefetch capacity: {}".format(args.prefetch_capacity))
        logger.info("Heartbeat threshold: {}".format(args.hb_threshold))
        logger.info("Heartbeat period: {}".format(args.hb_period))
        logger.info("CPU affinity: {}".format(args.cpu_affinity))

        manager = Manager(task_port=args.task_port,
                          result_port=args.result_port,
                          addresses=args.addresses,
                          address_probe_timeout=int(args.address_probe_timeout),
                          uid=args.uid,
                          block_id=args.block_id,
                          cores_per_worker=float(args.cores_per_worker),
                          mem_per_worker=None if args.mem_per_worker == 'None' else float(args.mem_per_worker),
                          max_workers=args.max_workers if args.max_workers == float('inf') else int(args.max_workers),
                          prefetch_capacity=int(args.prefetch_capacity),
                          heartbeat_threshold=int(args.hb_threshold),
                          heartbeat_period=int(args.hb_period),
                          poll_period=int(args.poll),
                          cpu_affinity=args.cpu_affinity)
        manager.start()

    except Exception as e:
        logger.critical("process_worker_pool exiting from an exception")
        logger.exception("Caught error: {}".format(e))
        raise
    else:
        logger.info("process_worker_pool exiting")
        print("PROCESS_WORKER_POOL exiting")<|MERGE_RESOLUTION|>--- conflicted
+++ resolved
@@ -484,11 +484,7 @@
         return user_ns.get(resultname)
 
 
-<<<<<<< HEAD
-def worker(worker_id, pool_id, pool_size, task_queue, result_queue, worker_queue, tasks_in_progress) -> None:
-=======
-def worker(worker_id, pool_id, pool_size, task_queue, result_queue, worker_queue, tasks_in_progress, cpu_affinity):
->>>>>>> b951ccc2
+def worker(worker_id, pool_id, pool_size, task_queue, result_queue, worker_queue, tasks_in_progress, cpu_affinity) -> None:
     """
 
     Put request token into queue
