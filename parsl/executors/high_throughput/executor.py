--- conflicted
+++ resolved
@@ -169,6 +169,7 @@
                 self.scale_out(blocks=self.provider.init_blocks)
             except Exception as e:
                 logger.error("Scaling out failed: {}".format(e))
+                logger.error(e, exc_info=True)
                 raise e
 
     def start(self):
@@ -189,39 +190,7 @@
         logger.debug("Created management thread: {}".format(self._queue_management_thread))
 
         if self.provider:
-<<<<<<< HEAD
-            debug_opts = "--debug" if self.worker_debug else ""
-            l_cmd = self.launch_cmd.format(debug=debug_opts,
-                                           task_url=self.worker_task_url,
-                                           result_url=self.worker_result_url,
-                                           cores_per_worker=self.cores_per_worker,
-                                           # This is here only to support the exex mpiexec call
-                                           tasks_per_node=self.provider.tasks_per_node,
-                                           nodes_per_block=self.provider.nodes_per_block,
-                                           logdir="{}/{}".format(self.run_dir, self.label))
-            self.launch_cmd = l_cmd
-            logger.debug("Launch command: {}".format(self.launch_cmd))
-
-            self._scaling_enabled = self.provider.scaling_enabled
-            logger.debug("Starting HighThroughputExecutor with provider:\n%s", self.provider)
-            if hasattr(self.provider, 'init_blocks'):
-                try:
-                    for i in range(self.provider.init_blocks):
-                        block = self.provider.submit(self.launch_cmd, 1)
-                        logger.debug("Launched block {}:{}".format(i, block))
-                        if not block:
-                            raise(ScalingFailed(self.provider.label,
-                                                "Attempts to provision nodes via provider has failed"))
-                        self.blocks.extend([block])
-
-                except Exception as e:
-                    logger.error("Scaling out failed: {}".format(e))
-                    logger.error(e, exc_info=True)
-                    raise e
-
-=======
             self.initialize_scaling()
->>>>>>> a981582c
         else:
             self._scaling_enabled = False
             logger.debug("Starting HighThroughputExecutor with no provider")
