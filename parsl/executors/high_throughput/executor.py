--- conflicted
+++ resolved
@@ -601,11 +601,7 @@
                                 "Attempts to provision nodes via provider has failed"))
         return internal_block
 
-<<<<<<< HEAD
-    def scale_in(self, blocks: Optional[int] = None, block_ids: List[str] = []) -> List[object]:
-=======
-    def scale_in(self, blocks=None, block_ids=[], force=True, max_idletime=None):
->>>>>>> 5491f7ed
+    def scale_in(self, blocks: Optional[int] = None, block_ids: List[str] = [], force: bool = True, max_idletime: Optional[float] = None) -> List[object]:
         """Scale in the number of active blocks by specified amount.
 
         The scale in method here is very rude. It doesn't give the workers
