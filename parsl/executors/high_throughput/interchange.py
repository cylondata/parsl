--- conflicted
+++ resolved
@@ -534,7 +534,6 @@
                         help="Worker port range as a tuple")
     parser.add_argument("-l", "--logdir", default="parsl_worker_logs",
                         help="Parsl worker log directory")
-<<<<<<< HEAD
     parser.add_argument("-t", "--task_url",
                         help="REQUIRED: ZMQ url for receiving tasks")
     parser.add_argument("-r", "--result_url",
@@ -543,8 +542,6 @@
                         help="REQUIRED: poll period used for main thread")
     parser.add_argument("--worker_ports", default=None,
                         help="OPTIONAL, pair of workers ports to listen on, eg --worker_ports=50001,50005")
-=======
->>>>>>> a84a6a51
     parser.add_argument("--suppress_failure", action='store_true',
                         help="Enables suppression of failures")
     parser.add_argument("--hb_threshold",
@@ -564,11 +561,6 @@
         optionals['logging_level'] = logging.DEBUG
     if args.worker_ports:
         optionals['worker_ports'] = [int(i) for i in args.worker_ports.split(',')]
-<<<<<<< HEAD
-
-    ic = Interchange(**optionals)
-    ic.start()
-=======
     if args.worker_port_range:
         optionals['worker_port_range'] = [int(i) for i in args.worker_port_range.split(',')]
     if args.worker_port_range:
@@ -576,5 +568,4 @@
 
     with daemon.DaemonContext():
         ic = Interchange(**optionals)
-        ic.start()
->>>>>>> a84a6a51
+        ic.start()