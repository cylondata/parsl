import inspect
import logging
import os
import shlex
import subprocess
import time
import typeguard
from contextlib import contextmanager
<<<<<<< HEAD

from typing import Callable, List, Tuple, Union, Generator, IO, AnyStr, Dict

from typing_extensions import Protocol, runtime_checkable
=======
from typing import List, Tuple, Union, Generator, IO, AnyStr, Dict
>>>>>>> 479b8631

import parsl
from parsl.version import VERSION

logger = logging.getLogger(__name__)


@typeguard.typechecked
def get_version() -> str:
    version = parsl.__version__  # type: str
    work_tree = os.path.dirname(os.path.dirname(__file__))
    git_dir = os.path.join(work_tree, '.git')
    if os.path.exists(git_dir):
        env = {'GIT_WORK_TREE': work_tree, 'GIT_DIR': git_dir}
        try:
            cmd = shlex.split('git rev-parse --short HEAD')
            head = subprocess.check_output(cmd, env=env).strip().decode('utf-8')
            diff = subprocess.check_output(shlex.split('git diff HEAD'), env=env)
            status = 'dirty' if diff else 'clean'
            version = '{v}-{head}-{status}'.format(v=VERSION, head=head, status=status)
        except Exception:
            pass

    return version


@typeguard.typechecked
def get_all_checkpoints(rundir: str = "runinfo") -> List[str]:
    """Finds the checkpoints from all last runs.

    Note that checkpoints are incremental, and this helper will not find
    previous checkpoints from earlier than the most recent run. It probably
    should be made to do so.

    Kwargs:
       - rundir(str) : Path to the runinfo directory

    Returns:
       - a list suitable for the checkpointFiles parameter of the DataFlowKernel
         constructor

    """

    if(not os.path.isdir(rundir)):
        return []

    dirs = sorted(os.listdir(rundir))

    checkpoints = []

    for runid in dirs:

        checkpoint = os.path.abspath('{}/{}/checkpoint'.format(rundir, runid))

        if os.path.isdir(checkpoint):
            checkpoints.append(checkpoint)

    return checkpoints


@typeguard.typechecked
def get_last_checkpoint(rundir: str = "runinfo") -> List[str]:
    """Finds the checkpoint from the last run, if one exists.

    Note that checkpoints are incremental, and this helper will not find
    previous checkpoints from earlier than the most recent run. It probably
    should be made to do so.

    Kwargs:
       - rundir(str) : Path to the runinfo directory

    Returns:
     - a list suitable for the checkpointFiles parameter of the DataFlowKernel
       constructor, with 0 or 1 elements

    """
    if not os.path.isdir(rundir):
        return []

    dirs = sorted(os.listdir(rundir))

    if len(dirs) == 0:
        return []

    last_runid = dirs[-1]
    last_checkpoint = os.path.abspath('{}/{}/checkpoint'.format(rundir, last_runid))

    if(not(os.path.isdir(last_checkpoint))):
        return []

    return [last_checkpoint]


<<<<<<< HEAD
@typeguard.typechecked
def get_std_fname_mode(fdname: str, stdfspec: Union[str, Tuple[str, str]]):
=======
def get_std_fname_mode(fdname: str, stdfspec: Union[str, Tuple[str, str]]) -> Tuple[str, str]:
>>>>>>> 479b8631
    import parsl.app.errors as pe
    if stdfspec is None:
        return None, None
    elif isinstance(stdfspec, str):
        fname = stdfspec
        mode = 'a+'
    elif isinstance(stdfspec, tuple):
        if len(stdfspec) != 2:
            raise pe.BadStdStreamFile("std descriptor %s has incorrect tuple length %s" % (fdname, len(stdfspec)), TypeError('Bad Tuple Length'))
        fname, mode = stdfspec
    else:
        raise pe.BadStdStreamFile("std descriptor %s has unexpected type %s" % (fdname, str(type(stdfspec))), TypeError('Bad Tuple Type'))
    return fname, mode


@contextmanager
def wait_for_file(path: str, seconds: int = 10) -> Generator[None, None, None]:
    for i in range(0, int(seconds * 100)):
        time.sleep(seconds / 100.)
        if os.path.exists(path):
            break
    yield


@contextmanager
def time_limited_open(path: str, mode: str, seconds: int = 1) -> Generator[IO[AnyStr], None, None]:
    with wait_for_file(path, seconds):
        logger.debug("wait_for_file yielded")
    f = open(path, mode)
    yield f
    f.close()


def wtime_to_minutes(time_string: str) -> int:
    ''' wtime_to_minutes

    Convert standard wallclock time string to minutes.

    Args:
        - Time_string in HH:MM:SS format

    Returns:
        (int) minutes

    '''
    hours, mins, seconds = time_string.split(':')
    total_mins = int(hours) * 60 + int(mins)
    if total_mins < 1:
        logger.warning("Time string '{}' parsed to {} minutes, less than 1".format(time_string, total_mins))
    return total_mins


@runtime_checkable
class IsWrapper(Protocol):
    __wrapped__: Callable


class RepresentationMixin(object):
    """A mixin class for adding a __repr__ method.

    The __repr__ method will return a string equivalent to the code used to instantiate
    the child class, with any defaults included explicitly. The __max_width__ class variable
    controls the maximum width of the representation string. If this width is exceeded,
    the representation string will be split up, with one argument or keyword argument per line.

    Any arguments or keyword arguments in the constructor must be defined as attributes, or
    an AttributeError will be raised.

    Examples
    --------
    >>> from parsl.utils import RepresentationMixin
    >>> class Foo(RepresentationMixin):
            def __init__(self, first, second, third='three', fourth='fourth'):
                self.first = first
                self.second = second
                self.third = third
                self.fourth = fourth
    >>> bar = Foo(1, 'two', fourth='baz')
    >>> bar
    Foo(1, 'two', third='three', fourth='baz')
    """
    __max_width__ = 80

<<<<<<< HEAD
    # vs PR 1846: this has a type: ignore where I have more invasively changed the code to
    # use type(self).__init__ and not checked if that works
    def __repr__(self) -> str:
        init = type(self).__init__  # does this change from self.__init__ work?
=======
    def __repr__(self) -> str:
        init = self.__init__  # type: ignore
>>>>>>> 479b8631

        # This test looks for a single layer of wrapping performed by
        # functools.update_wrapper, commonly used in decorators. This will
        # allow RepresentationMixin to see through a single such decorator
        # applied to the __init__ method of a class, and find the underlying
        # arguments. It will not see through multiple layers of such
        # decorators, or cope with other decorators which do not use
        # functools.update_wrapper.

        if isinstance(init, IsWrapper):
            init = init.__wrapped__

        argspec = inspect.getfullargspec(init)
        if len(argspec.args) > 1 and argspec.defaults is not None:
            defaults = dict(zip(reversed(argspec.args), reversed(argspec.defaults)))
        else:
            defaults = {}

        for arg in argspec.args[1:]:
            if not hasattr(self, arg):
                template = 'class {} uses {} in the constructor, but does not define it as an attribute'
                raise AttributeError(template.format(self.__class__.__name__, arg))

        if len(defaults) != 0:
            args = [getattr(self, a) for a in argspec.args[1:-len(defaults)]]
        else:
            args = [getattr(self, a) for a in argspec.args[1:]]
        kwargs = {key: getattr(self, key) for key in defaults}

        def assemble_multiline(args: List[str], kwargs: Dict[str, object]) -> str:
            def indent(text: str) -> str:
                lines = text.splitlines()
                if len(lines) <= 1:
                    return text
                return "\n".join("    " + line for line in lines).strip()
            args = ["\n    {},".format(indent(repr(a))) for a in args]
            kwargsl = ["\n    {}={}".format(k, indent(repr(v)))
                       for k, v in sorted(kwargs.items())]

            info = "".join(args) + ", ".join(kwargsl)
            return self.__class__.__name__ + "({}\n)".format(info)

        def assemble_line(args: List[str], kwargs: Dict[str, object]) -> str:
            kwargsl = ['{}={}'.format(k, repr(v)) for k, v in sorted(kwargs.items())]

            info = ", ".join([repr(a) for a in args] + kwargsl)
            return self.__class__.__name__ + "({})".format(info)

        if len(assemble_line(args, kwargs)) <= self.__class__.__max_width__:
            return assemble_line(args, kwargs)
        else:
            return assemble_multiline(args, kwargs)<|MERGE_RESOLUTION|>--- conflicted
+++ resolved
@@ -6,14 +6,8 @@
 import time
 import typeguard
 from contextlib import contextmanager
-<<<<<<< HEAD
-
 from typing import Callable, List, Tuple, Union, Generator, IO, AnyStr, Dict
-
 from typing_extensions import Protocol, runtime_checkable
-=======
-from typing import List, Tuple, Union, Generator, IO, AnyStr, Dict
->>>>>>> 479b8631
 
 import parsl
 from parsl.version import VERSION
@@ -107,12 +101,8 @@
     return [last_checkpoint]
 
 
-<<<<<<< HEAD
-@typeguard.typechecked
-def get_std_fname_mode(fdname: str, stdfspec: Union[str, Tuple[str, str]]):
-=======
+@typeguard.typechecked
 def get_std_fname_mode(fdname: str, stdfspec: Union[str, Tuple[str, str]]) -> Tuple[str, str]:
->>>>>>> 479b8631
     import parsl.app.errors as pe
     if stdfspec is None:
         return None, None
@@ -196,15 +186,10 @@
     """
     __max_width__ = 80
 
-<<<<<<< HEAD
     # vs PR 1846: this has a type: ignore where I have more invasively changed the code to
     # use type(self).__init__ and not checked if that works
     def __repr__(self) -> str:
         init = type(self).__init__  # does this change from self.__init__ work?
-=======
-    def __repr__(self) -> str:
-        init = self.__init__  # type: ignore
->>>>>>> 479b8631
 
         # This test looks for a single layer of wrapping performed by
         # functools.update_wrapper, commonly used in decorators. This will
