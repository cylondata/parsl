from parsl import python_app
from parsl.dataflow.error import DependencyError

<<<<<<< HEAD
from parsl.dataflow.states import States
from parsl.tests.logfixtures import permit_severe_log

=======
>>>>>>> 180bdb56

@python_app
def fails():
    raise ValueError("Deliberate failure")


@python_app
def depends(parent):
    return 1


def test_depfail_once():
    """Test the simplest dependency failure case"""

<<<<<<< HEAD
    with permit_severe_log():
        f1 = fails()
        f2 = depends(f1)

        assert isinstance(f1.exception(), Exception)
        assert f1.task_def['status'] == States.failed

        assert isinstance(f2.exception(), DependencyError)
        assert f2.task_def['status'] == States.dep_fail
=======
    assert isinstance(f1.exception(), Exception)
    assert not isinstance(f1.exception(), DependencyError)
    assert isinstance(f2.exception(), DependencyError)
>>>>>>> 180bdb56


def test_depfail_chain():
    """Test that dependency failures chain"""
    with permit_severe_log():
        f1 = fails()
        f2 = depends(f1)
        f3 = depends(f2)
        f4 = depends(f3)

<<<<<<< HEAD
        assert isinstance(f1.exception(), Exception)
        assert f1.task_def['status'] == States.failed

        assert isinstance(f2.exception(), DependencyError)
        assert f2.task_def['status'] == States.dep_fail

        assert isinstance(f3.exception(), DependencyError)
        assert f3.task_def['status'] == States.dep_fail

        assert isinstance(f4.exception(), DependencyError)
        assert f4.task_def['status'] == States.dep_fail
=======
    assert isinstance(f1.exception(), Exception)
    assert not isinstance(f1.exception(), DependencyError)
    assert isinstance(f2.exception(), DependencyError)
    assert isinstance(f3.exception(), DependencyError)
    assert isinstance(f4.exception(), DependencyError)
>>>>>>> 180bdb56


def test_depfail_branches():
    """Test that dependency failures propagate in the
    presence of multiple downstream tasks."""

    with permit_severe_log():
        f1 = fails()
        f2 = depends(f1)
        f3 = depends(f1)

<<<<<<< HEAD
        assert isinstance(f1.exception(), Exception)
        assert f1.task_def['status'] == States.failed

        assert isinstance(f2.exception(), DependencyError)
        assert f2.task_def['status'] == States.dep_fail

        assert isinstance(f3.exception(), DependencyError)
        assert f3.task_def['status'] == States.dep_fail
=======
    assert isinstance(f1.exception(), Exception)
    assert not isinstance(f1.exception(), DependencyError)
    assert isinstance(f2.exception(), DependencyError)
    assert isinstance(f3.exception(), DependencyError)
>>>>>>> 180bdb56
<|MERGE_RESOLUTION|>--- conflicted
+++ resolved
@@ -1,12 +1,7 @@
 from parsl import python_app
 from parsl.dataflow.error import DependencyError
 
-<<<<<<< HEAD
-from parsl.dataflow.states import States
 from parsl.tests.logfixtures import permit_severe_log
-
-=======
->>>>>>> 180bdb56
 
 @python_app
 def fails():
@@ -21,21 +16,13 @@
 def test_depfail_once():
     """Test the simplest dependency failure case"""
 
-<<<<<<< HEAD
+    f1 = fails()
+    f2 = depends(f1)
+
     with permit_severe_log():
-        f1 = fails()
-        f2 = depends(f1)
-
         assert isinstance(f1.exception(), Exception)
-        assert f1.task_def['status'] == States.failed
-
+        assert not isinstance(f1.exception(), DependencyError)
         assert isinstance(f2.exception(), DependencyError)
-        assert f2.task_def['status'] == States.dep_fail
-=======
-    assert isinstance(f1.exception(), Exception)
-    assert not isinstance(f1.exception(), DependencyError)
-    assert isinstance(f2.exception(), DependencyError)
->>>>>>> 180bdb56
 
 
 def test_depfail_chain():
@@ -46,25 +33,11 @@
         f3 = depends(f2)
         f4 = depends(f3)
 
-<<<<<<< HEAD
         assert isinstance(f1.exception(), Exception)
-        assert f1.task_def['status'] == States.failed
-
+        assert not isinstance(f1.exception(), DependencyError)
         assert isinstance(f2.exception(), DependencyError)
-        assert f2.task_def['status'] == States.dep_fail
-
         assert isinstance(f3.exception(), DependencyError)
-        assert f3.task_def['status'] == States.dep_fail
-
         assert isinstance(f4.exception(), DependencyError)
-        assert f4.task_def['status'] == States.dep_fail
-=======
-    assert isinstance(f1.exception(), Exception)
-    assert not isinstance(f1.exception(), DependencyError)
-    assert isinstance(f2.exception(), DependencyError)
-    assert isinstance(f3.exception(), DependencyError)
-    assert isinstance(f4.exception(), DependencyError)
->>>>>>> 180bdb56
 
 
 def test_depfail_branches():
@@ -76,18 +49,7 @@
         f2 = depends(f1)
         f3 = depends(f1)
 
-<<<<<<< HEAD
         assert isinstance(f1.exception(), Exception)
-        assert f1.task_def['status'] == States.failed
-
+        assert not isinstance(f1.exception(), DependencyError)
         assert isinstance(f2.exception(), DependencyError)
-        assert f2.task_def['status'] == States.dep_fail
-
-        assert isinstance(f3.exception(), DependencyError)
-        assert f3.task_def['status'] == States.dep_fail
-=======
-    assert isinstance(f1.exception(), Exception)
-    assert not isinstance(f1.exception(), DependencyError)
-    assert isinstance(f2.exception(), DependencyError)
-    assert isinstance(f3.exception(), DependencyError)
->>>>>>> 180bdb56
+        assert isinstance(f3.exception(), DependencyError)