--- conflicted
+++ resolved
@@ -52,13 +52,10 @@
 	PYTHONPATH=$(pwd):$(PYTHONPATH) MYPYPATH=$(CWD)/mypy-stubs mypy typecheck-root.py  parsl/tests/configs/  parsl/tests/sites/ parsl/executors/high_throughput/ parsl/executors/*.py parsl/app/ parsl/channels/ parsl/dataflow/ parsl/data_provider/ parsl/launchers parsl/providers/ parsl/*py parsl/monitoring/*py
 
         # only the top level of monitoring is checked here because the visualization code does not type check
-<<<<<<< HEAD
-=======
 	MYPYPATH=$(CWD)/mypy-stubs mypy parsl/app/ parsl/channels/ parsl/dataflow/ parsl/data_provider/ parsl/launchers parsl/providers/ parsl/monitoring/*py
         # process worker pool is explicitly listed to check, because it is not
         # imported from anywhere in core parsl python code.
 	MYPYPATH=$(CWD)/mypy-stubs mypy parsl/executors/high_throughput/process_worker_pool.py
->>>>>>> 1aeaab6e
 
 .PHONY: local_thread_test
 local_thread_test: ## run all tests with local_thread config
